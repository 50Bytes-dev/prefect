<<<<<<< HEAD
<p align="center"><img src="docs/img/logos/prefect-orion-constellation-banner-light.png" width=750></p>

# Orion

The development repo for Prefect Orion; reference documentation can be found at https://orion-docs.prefect.io/
=======
<p align="center"><img src="docs/img/logos/prefect-orion-constellation-banner-light.png" width=1000></p>

# Orion

A development repo for Prefect Orion; reference documentation can be found at https://orion-docs.prefect.io/.
>>>>>>> 682ee184

## Welcome!

<<<<<<< HEAD
```bash
$ git clone https://github.com/PrefectHQ/prefect.git
$ cd prefect/
$ git checkout orion
$ pip install -e ".[dev]"
```
=======
Prefect Orion is the second-generation workflow orchestration engine from [Prefect](https://www.prefect.io), now available as a [technical preview](https://orion-docs.prefect.io/faq/#why-is-orion-a-technical-preview).
>>>>>>> 682ee184

Orion has been designed from the ground up to handle the dynamic, scalable workloads that the modern data stack demands. Powered by a brand-new, asynchronous rules engine, it represents an enormous amount of research, development, and dedication to a simple idea:

_**You should love your workflows again.**_

Read the docs, run the code, or host the UI. Join thousands of community members in [our Slack community](https://www.prefect.io/slack) to share your thoughts and feedback. Thanks for being part of the mission to build a new kind of workflow system and, of course, **happy engineering!**

**"Don't Panic"**

Prefect Orion is under active development and may change rapidly. For production use, we recommend [Prefect Core](https://github.com/prefecthq/prefect).

---

## Hello, Orion!

Prefect is the easiest way to transform any function into a unit of work that can be observed and governed by orchestration rules. 

Add workflow features like retries, distributed execution, scheduling, caching, and much more, with minimal changes to your code. Every activity is tracked and becomes visible in the Orion Dashboard.

Decorate functions to automatically retry them on failure while providing complete visibility in the Orion Dashboard.

```python
from prefect import flow, task
from typing import List
import httpx


@task(retries=3)
def get_stars(repo: str):
    url = f"https://api.github.com/repos/{repo}"
    count = httpx.get(url).json()["stargazers_count"]
    print(f"{repo} has {count} stars!")


@flow(name="Github Stars")
def github_stars(repos: List[str]):
    for repo in repos:
        get_stars(repo)


# run the flow!
github_stars(["PrefectHQ/Prefect", "PrefectHQ/miter-design"])
```

After running any running some flows, fire up the UI to gain insight into their execution:

```bash
prefect orion start
```

![](/docs/img/tutorials/hello-orion-dashboard.png)

From here, you can continue to use Prefect interactively or set up automated [deployments](https://orion-docs.prefect.io/concepts/deployments).

## Next steps

Orion was designed to be incrementally adopted into your workflows, and our documentation is organized to support your exploration as much as possible. It is organized into four main sections whose applicability will depend on your objectives and comfort level.

### Getting started

Begin by [installing Orion](https://orion-docs.prefect.io/getting-started/installation) on your machine, then follow one of our [friendly tutorials](https://orion-docs.prefect.io/tutorials/first-steps) to learn by example. See the [Getting Started overview](https://orion-docs.prefect.io/getting-started/overview) for more.

### Concepts

Learn more about Orion's features and design by reading our in-depth [concept docs](https://orion-docs.prefect.io/concepts/overview). These are intended to introduce the building blocks of Orion, build up to orchestration and deployment, and finally cover some of the advanced use cases that Orion makes possible.

### Frequently asked questions

Orion represents a fundamentally new way of building and orchestrating data workflows. Learn more about the project by reading our [FAQ](https://orion-docs.prefect.io/faq).

### API reference

Orion provides a number of programmatic workflow interfaces, each of which is documented in the [API Reference](https://orion-docs.prefect.io/api-ref/overview). This is where you can learn how a specific function works, or see the expected payload for a REST endpoint.

## Join the community

<<<<<<< HEAD
After starting the server, navigate to `localhost:4200/docs`. On this page, you'll find documentation of requests and responses for all endpoints. The docs also pre-populate example data you can use to test out requests.
=======
Orion was made possible by the fastest-growing community of data engineers. The [Prefect Slack community](https://prefect.io/slack) is a fantastic place to learn more, ask questions, or get help with workflow design. Join us and thousands of friendly data engineers to help build a new kind of workflow system.
>>>>>>> 682ee184
<|MERGE_RESOLUTION|>--- conflicted
+++ resolved
@@ -1,29 +1,19 @@
-<<<<<<< HEAD
-<p align="center"><img src="docs/img/logos/prefect-orion-constellation-banner-light.png" width=750></p>
-
-# Orion
-
-The development repo for Prefect Orion; reference documentation can be found at https://orion-docs.prefect.io/
-=======
 <p align="center"><img src="docs/img/logos/prefect-orion-constellation-banner-light.png" width=1000></p>
 
 # Orion
 
 A development repo for Prefect Orion; reference documentation can be found at https://orion-docs.prefect.io/.
->>>>>>> 682ee184
 
 ## Welcome!
 
-<<<<<<< HEAD
 ```bash
 $ git clone https://github.com/PrefectHQ/prefect.git
 $ cd prefect/
 $ git checkout orion
 $ pip install -e ".[dev]"
 ```
-=======
+
 Prefect Orion is the second-generation workflow orchestration engine from [Prefect](https://www.prefect.io), now available as a [technical preview](https://orion-docs.prefect.io/faq/#why-is-orion-a-technical-preview).
->>>>>>> 682ee184
 
 Orion has been designed from the ground up to handle the dynamic, scalable workloads that the modern data stack demands. Powered by a brand-new, asynchronous rules engine, it represents an enormous amount of research, development, and dedication to a simple idea:
 
@@ -100,8 +90,4 @@
 
 ## Join the community
 
-<<<<<<< HEAD
-After starting the server, navigate to `localhost:4200/docs`. On this page, you'll find documentation of requests and responses for all endpoints. The docs also pre-populate example data you can use to test out requests.
-=======
-Orion was made possible by the fastest-growing community of data engineers. The [Prefect Slack community](https://prefect.io/slack) is a fantastic place to learn more, ask questions, or get help with workflow design. Join us and thousands of friendly data engineers to help build a new kind of workflow system.
->>>>>>> 682ee184
+Orion was made possible by the fastest-growing community of data engineers. The [Prefect Slack community](https://prefect.io/slack) is a fantastic place to learn more, ask questions, or get help with workflow design. Join us and thousands of friendly data engineers to help build a new kind of workflow system.