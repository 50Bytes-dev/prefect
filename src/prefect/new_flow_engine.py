import asyncio
<<<<<<< HEAD
import os
from contextlib import asynccontextmanager
=======
import inspect
from contextlib import asynccontextmanager, contextmanager
>>>>>>> b4bc4ff7
from dataclasses import dataclass
from typing import (
    Any,
    Coroutine,
    Dict,
    Generic,
    Iterable,
    Literal,
    Optional,
    TypeVar,
    Union,
    cast,
)
from uuid import UUID

import anyio
import anyio._backends._asyncio
from sniffio import AsyncLibraryNotFoundError
from typing_extensions import ParamSpec

from prefect import Task, get_client
from prefect.client.orchestration import PrefectClient
from prefect.client.schemas import FlowRun, TaskRun
from prefect.client.schemas.filters import FlowRunFilter
from prefect.client.schemas.sorting import FlowRunSort
from prefect.context import FlowRunContext
from prefect.deployments import load_flow_from_flow_run
from prefect.flows import Flow, load_flow_from_entrypoint
from prefect.futures import PrefectFuture, resolve_futures_to_states
from prefect.logging.loggers import flow_run_logger
from prefect.results import ResultFactory
from prefect.states import (
    Pending,
    Running,
    State,
    exception_to_failed_state,
    return_value_to_state,
)
from prefect.utilities.asyncutils import A, Async, run_sync
from prefect.utilities.engine import (
    _dynamic_key_for_task_run,
    _resolve_custom_flow_run_name,
    collect_task_run_inputs,
    propose_state,
)

P = ParamSpec("P")
R = TypeVar("R")


@dataclass
class FlowRunEngine(Generic[P, R]):
    flow: Optional[Flow[P, Coroutine[Any, Any, R]]] = None
    parameters: Optional[Dict[str, Any]] = None
    flow_run: Optional[FlowRun] = None
    flow_run_id: Optional[UUID] = None
    _is_started: bool = False
    _client: Optional[PrefectClient] = None
    short_circuit: bool = False

    def __post_init__(self):
        if self.flow is None and self.flow_run_id is None:
            raise ValueError("Either a flow or a flow_run_id must be provided.")

        if self.parameters is None:
            self.parameters = {}

    @property
    def client(self) -> PrefectClient:
        if not self._is_started or self._client is None:
            raise RuntimeError("Engine has not started.")
        return self._client

    @property
    def state(self) -> State:
        return self.flow_run.state  # type: ignore

    async def begin_run(self) -> State:
        new_state = Running()
        state = await self.set_state(new_state)
        while state.is_pending():
            await asyncio.sleep(1)
            state = await self.set_state(new_state)
        return state

    async def set_state(self, state: State) -> State:
        """ """
        # prevents any state-setting activity
        if self.short_circuit:
            return self.state

        state = await propose_state(self.client, state, flow_run_id=self.flow_run.id)  # type: ignore
        self.flow_run.state = state  # type: ignore
        self.flow_run.state_name = state.name  # type: ignore
        self.flow_run.state_type = state.type  # type: ignore
        return state

    async def result(self, raise_on_failure: bool = True) -> "Union[R, State, None]":
        _result = self.state.result(raise_on_failure=raise_on_failure, fetch=True)
        # state.result is a `sync_compatible` function that may or may not return an awaitable
        # depending on whether the parent frame is sync or not
        if inspect.isawaitable(_result):
            _result = await _result
        return _result

    async def handle_success(self, result: R) -> R:
        result_factory = getattr(FlowRunContext.get(), "result_factory", None)
        terminal_state = await return_value_to_state(
            await resolve_futures_to_states(result),
            result_factory=result_factory,
        )
        await self.set_state(terminal_state)
        return result

    async def handle_exception(
        self,
        exc: Exception,
        msg: Optional[str] = None,
        result_factory: Optional[ResultFactory] = None,
    ) -> State:
        context = FlowRunContext.get()
        state = await exception_to_failed_state(
            exc,
            message=msg or "Flow run encountered an exception:",
            result_factory=result_factory or getattr(context, "result_factory", None),
        )
        state = await self.set_state(state)
        if self.state.is_scheduled():
            state = await self.set_state(Running())
        return state

    async def load_subflow_run(
        self, parent_task_run: TaskRun, client: PrefectClient, context: FlowRunContext
    ) -> Union[FlowRun, None]:
        """
        This method attempts to load an existing flow run for a subflow task
        run, if appropriate.

        If the parent task run is in a final but not COMPLETED state, and not
        being rerun, then we attempt to load an existing flow run instead of
        creating a new one. This will prevent the engine from running the
        subflow again.

        If no existing flow run is found, or if the subflow should be rerun,
        then no flow run is returned.
        """

        # check if the parent flow run is rerunning
        rerunning = (
            context.flow_run.run_count > 1
            if getattr(context, "flow_run", None)
            else False
        )

        # if the parent task run is in a final but not completed state, and
        # not rerunning, then retrieve the most recent flow run instead of
        # creating a new one. This effectively loads a cached flow run for
        # situations where we are confident the flow should not be run
        # again.
        if parent_task_run.state.is_final() and not (
            rerunning and not parent_task_run.state.is_completed()
        ):
            # return the most recent flow run, if it exists
            flow_runs = await client.read_flow_runs(
                flow_run_filter=FlowRunFilter(
                    parent_task_run_id={"any_": [parent_task_run.id]}
                ),
                sort=FlowRunSort.EXPECTED_START_TIME_ASC,
                limit=1,
            )
            if flow_runs:
                return flow_runs[-1]

    async def create_subflow_task_run(
        self, client: PrefectClient, context: FlowRunContext
    ) -> TaskRun:
        """
        Adds a task to a parent flow run that represents the execution of a subflow run.

        The task run is referred to as the "parent task run" of the subflow and will be kept
        in sync with the subflow run's state by the orchestration engine.
        """
        dummy_task = Task(
            name=self.flow.name, fn=self.flow.fn, version=self.flow.version
        )
        task_inputs = {
            k: await collect_task_run_inputs(v) for k, v in self.parameters.items()
        }
        parent_task_run = await client.create_task_run(
            task=dummy_task,
            flow_run_id=(
                context.flow_run.id if getattr(context, "flow_run", None) else None
            ),
            dynamic_key=_dynamic_key_for_task_run(context, dummy_task),
            task_inputs=task_inputs,
            state=Pending(),
        )
        return parent_task_run

    async def get_most_recent_flow_run_for_parent_task_run(
        self, client: PrefectClient, parent_task_run: TaskRun
    ) -> "Union[FlowRun, None]":
        """
        Get the most recent flow run associated with the provided parent task run.

        Args:
            - An orchestration client
            - The parent task run to get the most recent flow run for

        Returns:
            The most recent flow run associated with the parent task run or `None` if
            no flow runs are found
        """
        flow_runs = await client.read_flow_runs(
            flow_run_filter=FlowRunFilter(
                parent_task_run_id={"any_": [parent_task_run.id]}
            ),
            sort=FlowRunSort.EXPECTED_START_TIME_ASC,
        )
        return flow_runs[-1] if flow_runs else None

    async def load_flow(self, client: PrefectClient) -> Flow:
        entrypoint = os.environ.get("PREFECT__FLOW_ENTRYPOINT")

        flow = (
            load_flow_from_entrypoint(entrypoint)
            if entrypoint
            else await load_flow_from_flow_run(self.flow_run, client=client)
        )
        return flow

    async def create_flow_run(self, client: PrefectClient) -> FlowRun:
        flow_run_ctx = FlowRunContext.get()

        parent_task_run = None

        # this is a subflow run
        if flow_run_ctx:
            # get the parent task run
            parent_task_run = await self.create_subflow_task_run(
                client=client, context=flow_run_ctx
            )

            # check if there is already a flow run for this subflow
            if subflow_run := await self.load_subflow_run(
                parent_task_run=parent_task_run, client=client, context=flow_run_ctx
            ):
                return subflow_run

        try:
            flow_run_name = _resolve_custom_flow_run_name(
                flow=self.flow, parameters=self.parameters
            )
        except TypeError:
            flow_run_name = None

        flow_run = await client.create_flow_run(
            flow=self.flow,
            name=flow_run_name,
            parameters=self.flow.serialize_parameters(self.parameters),
            state=Pending(),
            parent_task_run_id=getattr(parent_task_run, "id", None),
        )
        return flow_run

    @asynccontextmanager
    async def enter_run_context(self, client: Optional[PrefectClient] = None):
        if client is None:
            client = self.client

        self.flow_run = await client.read_flow_run(self.flow_run.id)

        with FlowRunContext(
            flow=self.flow,
            log_prints=self.flow.log_prints or False,
            flow_run=self.flow_run,
            parameters=self.parameters,
            client=client,
            background_tasks=anyio.create_task_group(),
            result_factory=await ResultFactory.from_flow(self.flow),
            task_runner=self.flow.task_runner,
        ):
            self.logger = flow_run_logger(flow_run=self.flow_run, flow=self.flow)
            yield

    @contextmanager
    def enter_run_context_sync(self, client: Optional[PrefectClient] = None):
        if client is None:
            client = self.client

        self.flow_run = run_sync(client.read_flow_run(self.flow_run.id))

        # if running in a completely synchronous frame, anyio will not detect the
        # backend to use for the task group
        try:
            task_group = anyio.create_task_group()
        except AsyncLibraryNotFoundError:
            task_group = anyio._backends._asyncio.TaskGroup()

        with FlowRunContext(
            flow=self.flow,
            log_prints=self.flow.log_prints or False,
            flow_run=self.flow_run,
            parameters=self.parameters,
            client=client,
            background_tasks=task_group,
            result_factory=run_sync(ResultFactory.from_flow(self.flow)),
            task_runner=self.flow.task_runner,
        ):
            self.logger = flow_run_logger(flow_run=self.flow_run, flow=self.flow)
            yield

    @asynccontextmanager
    async def start(self):
        """
        Enters a client context and creates a flow run if needed.
        """
        async with get_client() as client:
            self._client = client
            self._is_started = True

            # this conditional is engaged whenever a run is triggered via deployment
            if self.flow_run_id and not self.flow:
                self.flow_run = await client.read_flow_run(self.flow_run_id)
                try:
                    self.flow = await self.load_flow(client)
                except Exception as exc:
                    await self.handle_exception(
                        exc,
                        msg="Failed to load flow from entrypoint.",
                    )
                    self.short_circuit = True

            if not self.flow_run:
                self.flow_run = await self.create_flow_run(client)

            # validate prior to context so that context receives validated params
            if self.flow.should_validate_parameters:
                try:
                    self.parameters = self.flow.validate_parameters(self.parameters)
                except Exception as exc:
                    await self.handle_exception(
                        exc,
                        msg="Validation of flow parameters failed with error",
                        result_factory=await ResultFactory.from_flow(self.flow),
                    )
                    self.short_circuit = True
            try:
                yield self
            finally:
                self._is_started = False
                self._client = None

    @contextmanager
    def start_sync(self):
        """
        Enters a client context and creates a flow run if needed.
        """

        client = get_client()
        run_sync(client.__aenter__())
        self._client = client
        self._is_started = True

        if not self.flow_run:
            self.flow_run = run_sync(self.create_flow_run(client))

        # validate prior to context so that context receives validated params
        if self.flow.should_validate_parameters:
            try:
                self.parameters = self.flow.validate_parameters(self.parameters)
            except Exception as exc:
                run_sync(
                    self.handle_exception(
                        exc,
                        msg="Validation of flow parameters failed with error",
                        result_factory=run_sync(ResultFactory.from_flow(self.flow)),
                    )
                )
                self.short_circuit = True
        try:
            yield self
        finally:
            # quickly close client
            run_sync(client.__aexit__(None, None, None))
            self._is_started = False
            self._client = None

    def is_running(self) -> bool:
        if getattr(self, "flow_run", None) is None:
            return False
        return getattr(self, "flow_run").state.is_running()

    def is_pending(self) -> bool:
        if getattr(self, "flow_run", None) is None:
            return False  # TODO: handle this differently?
        return getattr(self, "flow_run").state.is_pending()


async def run_flow(
    flow: Optional[Flow[P, Coroutine[Any, Any, R]]] = None,
    flow_run: Optional[FlowRun] = None,
    flow_run_id: Optional[UUID] = None,
    parameters: Optional[Dict[str, Any]] = None,
    wait_for: Optional[Iterable[PrefectFuture[A, Async]]] = None,
    return_type: Literal["state", "result"] = "result",
) -> Union[R, None]:
    """
    Runs a flow against the API.

    We will most likely want to use this logic as a wrapper and return a coroutine for type inference.
    """

    engine = FlowRunEngine[P, R](flow, parameters, flow_run, flow_run_id)
    async with engine.start() as run:
        # This is a context manager that keeps track of the state of the flow run.
        await run.begin_run()

        while run.is_running():
            async with run.enter_run_context():
                try:
                    # This is where the flow is actually run.
                    result = cast(R, await flow.fn(**(run.parameters or {})))  # type: ignore
                    # If the flow run is successful, finalize it.
                    await run.handle_success(result)

                except Exception as exc:
                    # If the flow fails, and we have retries left, set the flow to retrying.
                    await run.handle_exception(exc)

        if return_type == "state":
            return run.state
        return await run.result()


def run_flow_sync(
    flow: Task[P, Coroutine[Any, Any, R]],
    flow_run: Optional[FlowRun] = None,
    parameters: Optional[Dict[str, Any]] = None,
    wait_for: Optional[Iterable[PrefectFuture[A, Async]]] = None,
    return_type: Literal["state", "result"] = "result",
) -> Union[R, None]:
    engine = FlowRunEngine[P, R](flow, parameters, flow_run)
    # This is a context manager that keeps track of the state of the flow run.
    with engine.start_sync() as run:
        run_sync(run.begin_run())

        while run.is_running():
            with run.enter_run_context_sync():
                try:
                    # This is where the flow is actually run.
                    result = cast(R, flow.fn(**(run.parameters or {})))  # type: ignore
                    # If the flow run is successful, finalize it.
                    run_sync(run.handle_success(result))

                except Exception as exc:
                    # If the flow fails, and we have retries left, set the flow to retrying.
                    run_sync(run.handle_exception(exc))

        if return_type == "state":
            return run.state
        return run_sync(run.result())<|MERGE_RESOLUTION|>--- conflicted
+++ resolved
@@ -1,11 +1,7 @@
 import asyncio
-<<<<<<< HEAD
+import inspect
 import os
-from contextlib import asynccontextmanager
-=======
-import inspect
 from contextlib import asynccontextmanager, contextmanager
->>>>>>> b4bc4ff7
 from dataclasses import dataclass
 from typing import (
     Any,
