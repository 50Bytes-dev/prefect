import asyncio
import os
from contextlib import asynccontextmanager
from dataclasses import dataclass
from typing import (
    Any,
    Coroutine,
    Dict,
    Generic,
    Iterable,
    Literal,
    Optional,
    TypeVar,
    Union,
    cast,
)
from uuid import UUID

import anyio
from typing_extensions import ParamSpec

from prefect import Task, get_client
from prefect.client.orchestration import PrefectClient
from prefect.client.schemas import FlowRun, TaskRun
from prefect.client.schemas.filters import FlowRunFilter
from prefect.client.schemas.sorting import FlowRunSort
from prefect.context import FlowRunContext
from prefect.deployments import load_flow_from_flow_run
from prefect.flows import Flow, load_flow_from_entrypoint
from prefect.futures import PrefectFuture, resolve_futures_to_states
from prefect.logging.loggers import flow_run_logger
from prefect.results import ResultFactory
from prefect.states import (
    Pending,
    Running,
    State,
    exception_to_failed_state,
    return_value_to_state,
)
from prefect.utilities.asyncutils import A, Async
from prefect.utilities.engine import (
    _dynamic_key_for_task_run,
    _resolve_custom_flow_run_name,
    collect_task_run_inputs,
    propose_state,
)

P = ParamSpec("P")
R = TypeVar("R")


@dataclass
class FlowRunEngine(Generic[P, R]):
    flow: Optional[Flow[P, Coroutine[Any, Any, R]]] = None
    parameters: Optional[Dict[str, Any]] = None
    flow_run: Optional[FlowRun] = None
    flow_run_id: Optional[UUID] = None
    _is_started: bool = False
    _client: Optional[PrefectClient] = None
    short_circuit: bool = False

    def __post_init__(self):
        if self.flow is None and self.flow_run_id is None:
            raise ValueError("Either a flow or a flow_run_id must be provided.")

        if self.parameters is None:
            self.parameters = {}

    @property
    def client(self) -> PrefectClient:
        if not self._is_started or self._client is None:
            raise RuntimeError("Engine has not started.")
        return self._client

    @property
    def state(self) -> State:
        return self.flow_run.state  # type: ignore

    async def begin_run(self) -> State:
        new_state = Running()
        state = await self.set_state(new_state)
        while state.is_pending():
            await asyncio.sleep(1)
            state = await self.set_state(new_state)
        return state

    async def set_state(self, state: State) -> State:
        """ """
        # prevents any state-setting activity
        if self.short_circuit:
            return self.state

        state = await propose_state(self.client, state, flow_run_id=self.flow_run.id)  # type: ignore
        self.flow_run.state = state  # type: ignore
        self.flow_run.state_name = state.name  # type: ignore
        self.flow_run.state_type = state.type  # type: ignore
        return state

    async def result(self, raise_on_failure: bool = True) -> "Union[R, State, None]":
        return await self.state.result(raise_on_failure=raise_on_failure, fetch=True)

    async def handle_success(self, result: R) -> R:
        result_factory = getattr(FlowRunContext.get(), "result_factory", None)
        terminal_state = await return_value_to_state(
            await resolve_futures_to_states(result),
            result_factory=result_factory,
        )
        await self.set_state(terminal_state)
        return result

    async def handle_exception(
        self,
        exc: Exception,
        msg: Optional[str] = None,
        result_factory: Optional[ResultFactory] = None,
    ) -> State:
        context = FlowRunContext.get()
        state = await exception_to_failed_state(
            exc,
            message=msg or "Flow run encountered an exception:",
            result_factory=result_factory or getattr(context, "result_factory", None),
        )
        state = await self.set_state(state)
        if self.state.is_scheduled():
            state = await self.set_state(Running())
        return state

    async def load_subflow_run(
        self, parent_task_run: TaskRun, client: PrefectClient, context: FlowRunContext
    ) -> Union[FlowRun, None]:
        """
        This method attempts to load an existing flow run for a subflow task
        run, if appropriate.

        If the parent task run is in a final but not COMPLETED state, and not
        being rerun, then we attempt to load an existing flow run instead of
        creating a new one. This will prevent the engine from running the
        subflow again.

        If no existing flow run is found, or if the subflow should be rerun,
        then no flow run is returned.
        """

        # check if the parent flow run is rerunning
        rerunning = (
            context.flow_run.run_count > 1
            if getattr(context, "flow_run", None)
            else False
        )

        # if the parent task run is in a final but not completed state, and
        # not rerunning, then retrieve the most recent flow run instead of
        # creating a new one. This effectively loads a cached flow run for
        # situations where we are confident the flow should not be run
        # again.
        if parent_task_run.state.is_final() and not (
            rerunning and not parent_task_run.state.is_completed()
        ):
            # return the most recent flow run, if it exists
            flow_runs = await client.read_flow_runs(
                flow_run_filter=FlowRunFilter(
                    parent_task_run_id={"any_": [parent_task_run.id]}
                ),
                sort=FlowRunSort.EXPECTED_START_TIME_ASC,
                limit=1,
            )
            if flow_runs:
                return flow_runs[-1]

    async def create_subflow_task_run(
        self, client: PrefectClient, context: FlowRunContext
    ) -> TaskRun:
        """
        Adds a task to a parent flow run that represents the execution of a subflow run.

        The task run is referred to as the "parent task run" of the subflow and will be kept
        in sync with the subflow run's state by the orchestration engine.
        """
        dummy_task = Task(
            name=self.flow.name, fn=self.flow.fn, version=self.flow.version
        )
        task_inputs = {
            k: await collect_task_run_inputs(v) for k, v in self.parameters.items()
        }
        parent_task_run = await client.create_task_run(
            task=dummy_task,
            flow_run_id=(
                context.flow_run.id if getattr(context, "flow_run", None) else None
            ),
            dynamic_key=_dynamic_key_for_task_run(context, dummy_task),
            task_inputs=task_inputs,
            state=Pending(),
        )
        return parent_task_run

<<<<<<< HEAD
    async def get_most_recent_flow_run_for_parent_task_run(
        self, client: PrefectClient, parent_task_run: TaskRun
    ) -> "Union[FlowRun, None]":
        """
        Get the most recent flow run associated with the provided parent task run.

        Args:
            - An orchestration client
            - The parent task run to get the most recent flow run for

        Returns:
            The most recent flow run associated with the parent task run or `None` if
            no flow runs are found
        """
        flow_runs = await client.read_flow_runs(
            flow_run_filter=FlowRunFilter(
                parent_task_run_id={"any_": [parent_task_run.id]}
            ),
            sort=FlowRunSort.EXPECTED_START_TIME_ASC,
        )
        return flow_runs[-1] if flow_runs else None

    async def load_flow(self, client: PrefectClient) -> Flow:
        entrypoint = os.environ.get("PREFECT__FLOW_ENTRYPOINT")

        flow = (
            load_flow_from_entrypoint(entrypoint)
            if entrypoint
            else await load_flow_from_flow_run(self.flow_run, client=client)
        )
        return flow

=======
>>>>>>> 73fd9eed
    async def create_flow_run(self, client: PrefectClient) -> FlowRun:
        flow_run_ctx = FlowRunContext.get()

        parent_task_run = None

        # this is a subflow run
        if flow_run_ctx:
            # get the parent task run
            parent_task_run = await self.create_subflow_task_run(
                client=client, context=flow_run_ctx
            )

            # check if there is already a flow run for this subflow
            if subflow_run := await self.load_subflow_run(
                parent_task_run=parent_task_run, client=client, context=flow_run_ctx
            ):
                return subflow_run

        try:
            flow_run_name = _resolve_custom_flow_run_name(
                flow=self.flow, parameters=self.parameters
            )
        except TypeError:
            flow_run_name = None

        flow_run = await client.create_flow_run(
            flow=self.flow,
            name=flow_run_name,
            parameters=self.flow.serialize_parameters(self.parameters),
            state=Pending(),
            parent_task_run_id=getattr(parent_task_run, "id", None),
        )
        return flow_run

    @asynccontextmanager
    async def enter_run_context(self, client: Optional[PrefectClient] = None):
        if client is None:
            client = self.client

        self.flow_run = await client.read_flow_run(self.flow_run.id)

        with FlowRunContext(
            flow=self.flow,
            log_prints=self.flow.log_prints or False,
            flow_run=self.flow_run,
            parameters=self.parameters,
            client=client,
            background_tasks=anyio.create_task_group(),
            result_factory=await ResultFactory.from_flow(self.flow),
            task_runner=self.flow.task_runner,
        ):
            self.logger = flow_run_logger(flow_run=self.flow_run, flow=self.flow)
            yield

    @asynccontextmanager
    async def start(self):
        """
        Enters a client context and creates a flow run if needed.
        """
        async with get_client() as client:
            self._client = client
            self._is_started = True

            # this conditional is engaged whenever a run is triggered via deployment
            if self.flow_run_id and not self.flow:
                self.flow_run = await client.read_flow_run(self.flow_run_id)
                try:
                    self.flow = await self.load_flow(client)
                except Exception as exc:
                    await self.handle_exception(
                        exc,
                        msg="Failed to load flow from entrypoint.",
                    )
                    self.short_circuit = True

            if not self.flow_run:
                self.flow_run = await self.create_flow_run(client)

            # validate prior to context so that context receives validated params
            if self.flow.should_validate_parameters:
                try:
                    self.parameters = self.flow.validate_parameters(self.parameters)
                except Exception as exc:
                    await self.handle_exception(
                        exc,
                        msg="Validation of flow parameters failed with error",
                        result_factory=await ResultFactory.from_flow(self.flow),
                    )
                    self.short_circuit = True

            yield self

        self._is_started = False
        self._client = None

    def is_running(self) -> bool:
        if getattr(self, "flow_run", None) is None:
            return False
        return getattr(self, "flow_run").state.is_running()

    def is_pending(self) -> bool:
        if getattr(self, "flow_run", None) is None:
            return False  # TODO: handle this differently?
        return getattr(self, "flow_run").state.is_pending()


async def run_flow(
    flow: Optional[Flow[P, Coroutine[Any, Any, R]]] = None,
    flow_run: Optional[FlowRun] = None,
    flow_run_id: Optional[UUID] = None,
    parameters: Optional[Dict[str, Any]] = None,
    wait_for: Optional[Iterable[PrefectFuture[A, Async]]] = None,
    return_type: Literal["state", "result"] = "result",
) -> "Union[R, None]":
    """
    Runs a flow against the API.

    We will most likely want to use this logic as a wrapper and return a coroutine for type inference.
    """

    engine = FlowRunEngine[P, R](flow, parameters, flow_run, flow_run_id)
    async with engine.start() as run:
        # This is a context manager that keeps track of the state of the flow run.
        await run.begin_run()

        while run.is_running():
            async with run.enter_run_context():
                try:
                    # This is where the flow is actually run.
                    if flow.isasync:
                        result = cast(R, await flow.fn(**(run.parameters or {})))  # type: ignore
                    else:
                        result = cast(R, flow.fn(**(run.parameters or {})))  # type: ignore
                    # If the flow run is successful, finalize it.
                    await run.handle_success(result)

                except Exception as exc:
                    # If the flow fails, and we have retries left, set the flow to retrying.
                    await run.handle_exception(exc)

        if return_type == "state":
            return run.state
        return await run.result()<|MERGE_RESOLUTION|>--- conflicted
+++ resolved
@@ -193,7 +193,6 @@
         )
         return parent_task_run
 
-<<<<<<< HEAD
     async def get_most_recent_flow_run_for_parent_task_run(
         self, client: PrefectClient, parent_task_run: TaskRun
     ) -> "Union[FlowRun, None]":
@@ -226,8 +225,6 @@
         )
         return flow
 
-=======
->>>>>>> 73fd9eed
     async def create_flow_run(self, client: PrefectClient) -> FlowRun:
         flow_run_ctx = FlowRunContext.get()
 
