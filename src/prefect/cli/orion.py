--- conflicted
+++ resolved
@@ -6,14 +6,10 @@
 
 from prefect import settings
 from prefect.cli.base import app, console, exit_with_error, exit_with_success
-<<<<<<< HEAD
-from prefect.utilities.asyncio import sync_compatible
+
+from prefect.utilities.asyncio import sync_compatible, run_async_in_new_loop
 from prefect.orion.database.dependencies import provide_database_interface
 from prefect.orion.database.configurations import create_db, drop_db
-=======
-from prefect.orion.utilities.database import create_db, drop_db, get_engine
-from prefect.utilities.asyncio import sync_compatible, run_async_in_new_loop
->>>>>>> 8f3130e3
 
 
 orion_app = typer.Typer(name="orion")
@@ -31,10 +27,8 @@
     # Delay this import so we don't instantiate the API uncessarily
     from prefect.orion.api.server import app as orion_fastapi_app
 
-    # TODO - move this into the db_config abstractions
-    # for sqlite-backed servers, `get_engine` will create a database if it
-    # does not already exist
-    run_async_in_new_loop(get_engine)
+    db_interface = await provide_database_interface()
+    run_async_in_new_loop(db_interface.engine)
 
     console.print("Starting Orion API...")
     # Toggle `run_in_app` (settings are frozen and so it requires a forced update)
