"""
Client-side execution and orchestration of flows and tasks.

Engine process overview

- The flow or task is called by the user.
    See `Flow.__call__`, `Task.__call__`

- A synchronous engine function acts as an entrypoint to the async engine.
    See `enter_flow_run_engine`, `enter_task_run_engine`

- The async engine creates a run via the API and prepares for execution of user-code.
    See `begin_flow_run`, `begin_task_run`

- The run is orchestrated through states, calling the user's function as necessary.
    See `orchestrate_flow_run`, `orchestrate_task_run`
"""
import logging
from contextlib import AsyncExitStack, asynccontextmanager, nullcontext
from functools import partial
from typing import Any, Awaitable, Dict, Iterable, Optional, Set, TypeVar, Union
from uuid import UUID, uuid4

import anyio
import pendulum
from anyio import start_blocking_portal

import prefect
import prefect.context
from prefect.blocks.storage import StorageBlock, TempStorageBlock
from prefect.client import OrionClient, get_client, inject_client
from prefect.context import FlowRunContext, TagsContext, TaskRunContext
from prefect.deployments import load_flow_from_deployment
from prefect.exceptions import Abort, UpstreamTaskError
from prefect.flows import Flow
from prefect.futures import PrefectFuture, call_repr, resolve_futures_to_data
from prefect.logging.configuration import setup_logging
from prefect.logging.handlers import OrionHandler
from prefect.logging.loggers import (
    flow_run_logger,
    get_logger,
    get_run_logger,
    task_run_logger,
)
from prefect.orion.schemas import core
from prefect.orion.schemas.core import FlowRun, TaskRun
from prefect.orion.schemas.data import DataDocument
from prefect.orion.schemas.responses import SetStateStatus
from prefect.orion.schemas.states import Failed, Pending, Running, State, StateDetails
from prefect.settings import PREFECT_DEBUG_MODE, get_current_settings
from prefect.states import (
    exception_to_crashed_state,
    return_value_to_state,
    safe_encode_exception,
)
from prefect.task_runners import BaseTaskRunner
from prefect.tasks import Task
from prefect.utilities.asyncio import (
    gather,
    in_async_main_thread,
    run_async_from_worker_thread,
    run_sync_in_worker_thread,
)
from prefect.utilities.callables import parameters_to_args_kwargs
from prefect.utilities.collections import PartialModel, Quote, visit_collection

R = TypeVar("R")
engine_logger = get_logger("engine")


def enter_flow_run_engine_from_flow_call(
    flow: Flow, parameters: Dict[str, Any]
) -> Union[State, Awaitable[State]]:
    """
    Sync entrypoint for flow calls

    This function does the heavy lifting of ensuring we can get into an async context
    for flow run execution with minimal overhead.
    """
    setup_logging()

    if TaskRunContext.get():
        raise RuntimeError(
            "Flows cannot be called from within tasks. Did you mean to call this "
            "flow in a flow?"
        )

    parent_flow_run_context = FlowRunContext.get()
    is_subflow_run = parent_flow_run_context is not None

    begin_run = partial(
        create_and_begin_subflow_run if is_subflow_run else create_then_begin_flow_run,
        flow=flow,
        parameters=parameters,
    )

    # Async flow run
    if flow.isasync:
        return begin_run()  # Return a coroutine for the user to await

    # Sync flow run
    if not is_subflow_run:
        if in_async_main_thread():
            # An event loop is already running and we must create a blocking portal to
            # run async code from this synchronous context
            with start_blocking_portal() as portal:
                return portal.call(begin_run)
        else:
            # An event loop is not running so we will create one
            return anyio.run(begin_run)

    # Sync subflow run
    if not parent_flow_run_context.flow.isasync:
        return run_async_from_worker_thread(begin_run)
    else:
        return parent_flow_run_context.sync_portal.call(begin_run)


def enter_flow_run_engine_from_subprocess(flow_run_id: UUID) -> State:
    """
    Sync entrypoint for flow runs that have been submitted for execution by an agent

    Differs from `enter_flow_run_engine_from_flow_call` in that we have a flow run id
    but not a flow object. The flow must be retrieved before execution can begin.
    Additionally, this assumes that the caller is always in a context without an event
    loop as this should be called from a fresh process.
    """
    setup_logging()

    return anyio.run(retrieve_flow_then_begin_flow_run, flow_run_id)


@inject_client
async def create_then_begin_flow_run(
    flow: Flow, parameters: Dict[str, Any], client: OrionClient
) -> State:
    """
    Async entrypoint for flow calls

    Creates the flow run in the backend, then enters the main flow run engine.
    """
    connect_error = await client.api_healthcheck()
    if connect_error:
        raise RuntimeError(
            f"Cannot create flow run. Failed to reach API at {client.api_url}."
        ) from connect_error

    state = Pending()
    if flow.should_validate_parameters:
        try:
            parameters = flow.validate_parameters(parameters)
        except Exception as exc:
            state = Failed(
                message="Flow run received invalid parameters.",
                data=DataDocument.encode("cloudpickle", exc),
            )

    flow_run = await client.create_flow_run(
        flow,
        # Send serialized parameters to the backend
        parameters=flow.serialize_parameters(parameters),
        state=state,
        tags=TagsContext.get().current_tags,
    )

    engine_logger.info(f"Created flow run {flow_run.name!r} for flow {flow.name!r}")

    if state.is_failed():
        engine_logger.info(
            f"Flow run {flow_run.name!r} received invalid parameters and is marked as failed."
        )
        return state

    return await begin_flow_run(
        flow=flow, flow_run=flow_run, parameters=parameters, client=client
    )


@inject_client
async def retrieve_flow_then_begin_flow_run(
    flow_run_id: UUID, client: OrionClient
) -> State:
    """
    Async entrypoint for flow runs that have been submitted for execution by an agent

    - Retrieves the deployment information
    - Loads the flow object using deployment information
    - Updates the flow run version
    """
    flow_run = await client.read_flow_run(flow_run_id)

    deployment = await client.read_deployment(flow_run.deployment_id)

    flow_run_logger(flow_run).debug(
        f"Loading flow for deployment {deployment.name!r}..."
    )
    try:
        flow = await load_flow_from_deployment(deployment, client=client)
    except Exception as exc:
        message = "Flow could not be retrieved from deployment."
        flow_run_logger(flow_run).exception(message)
        state = Failed(message=message, data=safe_encode_exception(exc))
        await client.set_flow_run_state(
            state=state, flow_run_id=flow_run_id, force=True
        )
        return state

    await client.update_flow_run(
        flow_run_id=flow_run_id,
        flow_version=flow.version,
    )

    if flow.should_validate_parameters:
        try:
            parameters = flow.validate_parameters(flow_run.parameters)
        except Exception as exc:
            state = Failed(
                message="Flow run received invalid parameters.",
                data=DataDocument.encode("cloudpickle", exc),
            )
            await client.propose_state(
                state=state,
                flow_run_id=flow_run_id,
            )
            return state
    else:
        parameters = flow_run.parameters

    return await begin_flow_run(
        flow=flow,
        flow_run=flow_run,
        parameters=parameters,
        client=client,
    )


async def begin_flow_run(
    flow: Flow,
    flow_run: FlowRun,
    parameters: Dict[str, Any],
    client: OrionClient,
) -> State:
    """
    Begins execution of a flow run; blocks until completion of the flow run

    - Starts a task runner
    - Determines the result storage block to use
    - Orchestrates the flow run (runs the user-function and generates tasks)
    - Waits for tasks to complete / shutsdown the task runner
    - Sets a terminal state for the flow run

    Note that the `flow_run` contains a `parameters` attribute which is the serialized
    parameters sent to the backend while the `parameters` argument here should be the
    deserialized and validated dictionary of python objects.

    Returns:
        The final state of the run
    """
    logger = flow_run_logger(flow_run, flow)

    flow_run_context = PartialModel(FlowRunContext)

    async with AsyncExitStack() as stack:

        await stack.enter_async_context(
            report_flow_run_crashes(flow_run=flow_run, client=client)
        )

        # If the flow is async, we need to provide a portal so sync tasks can run
        flow_run_context.sync_portal = (
            stack.enter_context(start_blocking_portal()) if flow.isasync else None
        )

        logger.info(f"Using task runner {type(flow.task_runner).__name__!r}")
        flow_run_context.task_runner = await stack.enter_async_context(
            flow.task_runner.start()
        )

        result_storage = await client.get_default_storage_block()
        if not result_storage:
            logger.warning(
                "No default storage is configured on the server. Results from this "
                "flow run will be stored in a temporary directory in its runtime "
                "environment."
            )
            result_storage = TempStorageBlock()
        flow_run_context.result_storage = result_storage

        terminal_state = await orchestrate_flow_run(
            flow,
            flow_run=flow_run,
            parameters=parameters,
            client=client,
            partial_flow_run_context=flow_run_context,
        )

    # If debugging, use the more complete `repr` than the usual `str` description
    display_state = repr(terminal_state) if PREFECT_DEBUG_MODE else str(terminal_state)

    logger.log(
        level=logging.INFO if terminal_state.is_completed() else logging.ERROR,
        msg=f"Finished in state {display_state}",
        extra={"send_to_orion": False},
    )

    # When a "root" flow run finishes, flush logs so we do not have to rely on handling
    # during interpreter shutdown
    OrionHandler.flush(block=True)

    return terminal_state


@inject_client
async def create_and_begin_subflow_run(
    flow: Flow,
    parameters: Dict[str, Any],
    client: OrionClient,
) -> State:
    """
    Async entrypoint for flows calls within a flow run

    Subflows differ from parent flows in that they
    - Resolve futures in passed parameters into values
    - Create a dummy task for representation in the parent flow
    - Retrieve default result storage from the parent flow rather than the server

    Returns:
        The final state of the run
    """
    parent_flow_run_context = FlowRunContext.get()
    parent_logger = get_run_logger(parent_flow_run_context)

    parent_logger.debug(f"Resolving inputs to {flow.name!r}")
    task_inputs = {k: await collect_task_run_inputs(v) for k, v in parameters.items()}

    # Generate a task in the parent flow run to represent the result of the subflow run
    parent_task_run = await client.create_task_run(
        task=Task(name=flow.name, fn=lambda _: ...),
        flow_run_id=parent_flow_run_context.flow_run.id,
        dynamic_key=uuid4().hex,  # TODO: We can use a more friendly key here if needed
        task_inputs=task_inputs,
    )

    # Resolve any task futures in the input
    parameters = await resolve_futures_to_data(parameters)

    flow_run = await client.create_flow_run(
        flow,
        parameters=flow.serialize_parameters(parameters),
        parent_task_run_id=parent_task_run.id,
        state=Pending(),
        tags=TagsContext.get().current_tags,
    )

    parent_logger.info(f"Created subflow run {flow_run.name!r} for flow {flow.name!r}")
    logger = flow_run_logger(flow_run, flow)

    if flow.should_validate_parameters:
        try:
            parameters = flow.validate_parameters(parameters)
        except Exception as exc:
            state = Failed(
                message="Flow run received invalid parameters.",
                data=DataDocument.encode("cloudpickle", exc),
            )
            await client.propose_state(
                state=state,
                flow_run_id=flow_run.id,
            )
            logger.error("Received invalid parameters", exc_info=True)
            return state

    async with AsyncExitStack() as stack:
        await stack.enter_async_context(
            report_flow_run_crashes(flow_run=flow_run, client=client)
        )
        task_runner = await stack.enter_async_context(flow.task_runner.start())

        terminal_state = await orchestrate_flow_run(
            flow,
            flow_run=flow_run,
            parameters=parameters,
            client=client,
            partial_flow_run_context=PartialModel(
                FlowRunContext,
                sync_portal=parent_flow_run_context.sync_portal,
                result_storage=parent_flow_run_context.result_storage,
                task_runner=task_runner,
            ),
        )

    # Display the full state (including the result) if debugging
    display_state = repr(terminal_state) if PREFECT_DEBUG_MODE else str(terminal_state)
    logger.log(
        level=logging.INFO if terminal_state.is_completed() else logging.ERROR,
        msg=f"Finished in state {display_state}",
        extra={"send_to_orion": False},
    )

    # Track the subflow state so the parent flow can use it to determine its final state
    parent_flow_run_context.subflow_states.append(terminal_state)

    return terminal_state


async def orchestrate_flow_run(
    flow: Flow,
    flow_run: FlowRun,
    parameters: Dict[str, Any],
    client: OrionClient,
    partial_flow_run_context: PartialModel[FlowRunContext],
) -> State:
    """
    Executes a flow run.

    Note on flow timeouts:
        Since async flows are run directly in the main event loop, timeout behavior will
        match that described by anyio. If the flow is awaiting something, it will
        immediately return; otherwise, the next time it awaits it will exit. Sync flows
        are being task runner in a worker thread, which cannot be interrupted. The worker
        thread will exit at the next task call. The worker thread also has access to the
        status of the cancellation scope at `FlowRunContext.timeout_scope.cancel_called`
        which allows it to raise a `TimeoutError` to respect the timeout.

    Returns:
        The final state of the run
    """
    logger = flow_run_logger(flow_run, flow)

    # TODO: Implement state orchestation logic using return values from the API
    await client.propose_state(
        Running(),
        flow_run_id=flow_run.id,
    )

    timeout_context = (
        anyio.fail_after(flow.timeout_seconds)
        if flow.timeout_seconds
        else nullcontext()
    )
    flow_run_context = None

    try:
        with timeout_context as timeout_scope:
            with partial_flow_run_context.finalize(
                flow=flow,
                flow_run=flow_run,
                client=client,
                timeout_scope=timeout_scope,
            ) as flow_run_context:
                args, kwargs = parameters_to_args_kwargs(flow.fn, parameters)
                logger.debug(
                    f"Executing flow {flow.name!r} for flow run {flow_run.name!r}..."
                )

                if PREFECT_DEBUG_MODE:
                    logger.debug(f"Executing {call_repr(flow.fn, *args, **kwargs)}")
                else:
                    logger.debug(
                        f"Beginning execution...", extra={"state_message": True}
                    )

                flow_call = partial(flow.fn, *args, **kwargs)

                if flow.isasync:
                    result = await flow_call()
                else:
                    result = await run_sync_in_worker_thread(flow_call)

            await wait_for_task_runs_and_report_crashes(
                flow_run_context.task_run_futures, client=client
            )

    except TimeoutError as exc:
        state = Failed(
            name="TimedOut",
            message=f"Flow run exceeded timeout of {flow.timeout_seconds} seconds",
        )
    except Exception as exc:
        logger.error(
            f"Encountered exception during execution:",
            exc_info=True,
        )
        state = Failed(
            message="Flow run encountered an exception.",
            data=DataDocument.encode("cloudpickle", exc),
        )
    else:
        if result is None:
            # All tasks and subflows are reference tasks if there is no return value
            # If there are no tasks, use `None` instead of an empty iterable
            result = (
                flow_run_context.task_run_futures + flow_run_context.subflow_states
            ) or None

        state = await return_value_to_state(result, serializer="cloudpickle")

    state = await client.propose_state(
        state=state,
        flow_run_id=flow_run.id,
        backend_state_data=(
            await client.persist_data(
                state.data.json().encode(), block=flow_run_context.result_storage
            )
            if state.data is not None and flow_run_context
            else None
        ),
    )

    return state


def enter_task_run_engine(
    task: Task,
    parameters: Dict[str, Any],
    dynamic_key: str,
    wait_for: Optional[Iterable[PrefectFuture]],
) -> Union[PrefectFuture, Awaitable[PrefectFuture]]:
    """
    Sync entrypoint for task calls
    """
    flow_run_context = FlowRunContext.get()
    if not flow_run_context:
        raise RuntimeError("Tasks cannot be called outside of a flow.")

    if TaskRunContext.get():
        raise RuntimeError(
            "Tasks cannot be called from within tasks. Did you mean to call this "
            "task in a flow?"
        )

    if flow_run_context.timeout_scope and flow_run_context.timeout_scope.cancel_called:
        raise TimeoutError("Flow run timed out")

    begin_run = partial(
        create_and_submit_task_run,
        task=task,
        flow_run_context=flow_run_context,
        parameters=parameters,
        dynamic_key=dynamic_key,
        wait_for=wait_for,
    )

    # Async task run in async flow run
    if task.isasync and flow_run_context.flow.isasync:
        return begin_run()  # Return a coroutine for the user to await

    # Async or sync task run in sync flow run
    elif not flow_run_context.flow.isasync:
        return run_async_from_worker_thread(begin_run)

    # Sync task run in async flow run
    else:
        # Call out to the sync portal since we are not in a worker thread
        return flow_run_context.sync_portal.call(begin_run)


async def collect_task_run_inputs(
    expr: Any,
) -> Set[Union[core.TaskRunResult, core.Parameter, core.Constant]]:
    """
    This function recurses through an expression to generate a set of any discernable
    task run inputs it finds in the data structure. It produces a set of all inputs
    found.

    Example:
        >>> task_inputs = {
        >>>    k: await collect_task_run_inputs(v) for k, v in parameters.items()
        >>> }
    """
    # TODO: This function needs to be updated to detect parameters and constants

    inputs = set()

    async def add_futures_and_states_to_inputs(obj):
        if isinstance(obj, PrefectFuture):
            inputs.add(core.TaskRunResult(id=obj.run_id))

        if isinstance(obj, State):
            if obj.state_details.task_run_id:
                inputs.add(core.TaskRunResult(id=obj.state_details.task_run_id))

    await visit_collection(
        expr, visit_fn=add_futures_and_states_to_inputs, return_data=False
    )

    return inputs


async def create_and_submit_task_run(
    task: Task,
    flow_run_context: FlowRunContext,
    parameters: Dict[str, Any],
    dynamic_key: str,
    wait_for: Optional[Iterable[PrefectFuture]],
) -> PrefectFuture:
    """
    Async entrypoint for task calls.

    Tasks must be called within a flow. When tasks are called, they create a task run
    and submit orchestration of the run to the flow run's task runner. The task runner
    returns a future that is returned immediately.
    """
    task_inputs = {k: await collect_task_run_inputs(v) for k, v in parameters.items()}
    if wait_for:
        task_inputs["wait_for"] = await collect_task_run_inputs(wait_for)

    logger = get_run_logger(flow_run_context)

    task_run = await flow_run_context.client.create_task_run(
        task=task,
        flow_run_id=flow_run_context.flow_run.id,
        dynamic_key=dynamic_key,
        state=Pending(),
        extra_tags=TagsContext.get().current_tags,
        task_inputs=task_inputs,
    )

    logger.info(f"Created task run {task_run.name!r} for task {task.name!r}")

    future = await flow_run_context.task_runner.submit(
        task_run,
        run_fn=begin_task_run,
        run_kwargs=dict(
            task=task,
            task_run=task_run,
            parameters=parameters,
            wait_for=wait_for,
            result_storage=flow_run_context.result_storage,
            profile=prefect.context.ProfileContext.get().copy(),
        ),
        asynchronous=task.isasync and flow_run_context.flow.isasync,
    )

    logger.debug(f"Submitted task run {task_run.name!r} to task runner")

    # Track the task run future in the flow run context
    flow_run_context.task_run_futures.append(future)

    return future


async def begin_task_run(
    task: Task,
    task_run: TaskRun,
    parameters: Dict[str, Any],
    wait_for: Optional[Iterable[PrefectFuture]],
    result_storage: StorageBlock,
    profile: prefect.context.ProfileContext,
):
    """
    Entrypoint for task run execution.

    This function is intended for submission to the task runner.

    This method may be called from a worker so we ensure the profile context has been
    entered. For example, with a runner that is executing tasks in the same event loop,
    we will likely not enter the context again:

    main thread:
    --> Flow called with profile A
    --> `begin_task_run` executes same event loop
    --> Profile A matches and is not entered again

    However, with execution on a remote environment, we are going to need to ensure the
    settings are respected by entering the profile context:

    main thread:
    --> Flow called with profile A
    --> `begin_task_run` is scheduled on a remote worker, profile A is serialized
    remote worker:
    --> Remote worker imports Prefect (may not occur)
    --> Global profile is loaded with default settings
    --> `begin_task_run` executes on a different event loop than the flow
    --> Current profile is not set or does not match, profile A is entered
    """
    flow_run_context = prefect.context.FlowRunContext.get()

    async with AsyncExitStack() as stack:
<<<<<<< HEAD
        stack.enter_context(
            prefect.context.SettingsContext(
                # TODO: The profile should be shipped alongside the settings
                profile=prefect.context.get_settings_context().profile,
                settings=settings,
            )
        )

        # Set up logging once we have entered the context
        setup_logging()
=======

        # The profile context may be null on a remote worker so we use the safe `.get`
        # method and compare it to the profile required for this task run
        if prefect.context.ProfileContext.get() != profile:
            stack.enter_context(profile)
            profile.initialize(create_home=False)
>>>>>>> 1f06a468

        if flow_run_context:
            # Accessible if on a worker that is running in the same thread as the flow
            client = flow_run_context.client
        else:
            # Otherwise, retrieve a new client
            client = await stack.enter_async_context(get_client())

        connect_error = await client.api_healthcheck()
        if connect_error:
            raise RuntimeError(
                f"Cannot orchestrate task run '{task_run.id}'. "
                f"Failed to connect to API at {client.api_url}."
            ) from connect_error

        try:
            return await orchestrate_task_run(
                task=task,
                task_run=task_run,
                parameters=parameters,
                wait_for=wait_for,
                result_storage=result_storage,
                client=client,
            )
        except Abort:
            # Task run already completed, just fetch its state
            task_run = await client.read_task_run(task_run.id)
            # TODO: The state's data will need to be resolved from a document into a
            #       concrete value as would be expected from a normal return value
            return task_run.state


async def orchestrate_task_run(
    task: Task,
    task_run: TaskRun,
    parameters: Dict[str, Any],
    wait_for: Optional[Iterable[PrefectFuture]],
    result_storage: StorageBlock,
    client: OrionClient,
) -> State:
    """
    Execute a task run

    This function should be submitted to an task runner. We must construct the context
    here instead of receiving it already populated since we may be in a new environment.

    Proposes a RUNNING state, then
    - if accepted, the task user function will be run
    - if rejected, the received state will be returned

    When the user function is run, the result will be used to determine a final state
    - if an exception is encountered, it is trapped and stored in a FAILED state
    - otherwise, `return_value_to_state` is used to determine the state

    If the final state is COMPLETED, we generate a cache key as specified by the task

    The final state is then proposed
    - if accepted, this is the final state and will be returned
    - if rejected and a new final state is provided, it will be returned
    - if rejected and a non-final state is provided, we will attempt to enter a RUNNING
        state again

    Returns:
        The final state of the run
    """
    logger = task_run_logger(task_run, task=task)
    task_run_context = TaskRunContext(
        task_run=task_run,
        task=task,
        client=client,
        result_storage=result_storage,
    )

    try:
        # Resolve futures in parameters into data
        resolved_parameters = await resolve_inputs(parameters)
        # Resolve futures in any non-data dependencies to ensure they are ready
        await resolve_inputs(wait_for, return_data=False)
    except UpstreamTaskError as upstream_exc:
        return await client.propose_state(
            Pending(name="NotReady", message=str(upstream_exc)),
            task_run_id=task_run.id,
        )

    # Generate the cache key to attach to proposed states
    cache_key = (
        task.cache_key_fn(task_run_context, resolved_parameters)
        if task.cache_key_fn
        else None
    )

    # Transition from `PENDING` -> `RUNNING`
    state = await client.propose_state(
        Running(state_details=StateDetails(cache_key=cache_key)),
        task_run_id=task_run.id,
    )

    # Only run the task if we enter a `RUNNING` state
    while state.is_running():
        try:
            args, kwargs = parameters_to_args_kwargs(task.fn, resolved_parameters)

            if PREFECT_DEBUG_MODE.value():
                logger.debug(f"Executing {call_repr(task.fn, *args, **kwargs)}")
            else:
                logger.debug(f"Beginning execution...", extra={"state_message": True})

            with task_run_context:
                if task.isasync:
                    result = await task.fn(*args, **kwargs)
                else:
                    result = await run_sync_in_worker_thread(task.fn, *args, **kwargs)

        except Exception as exc:
            logger.error(
                f"Encountered exception during execution:",
                exc_info=True,
            )
            terminal_state = Failed(
                message="Task run encountered an exception.",
                data=DataDocument.encode("cloudpickle", exc),
            )
        else:
            terminal_state = await return_value_to_state(
                result, serializer="cloudpickle"
            )

            # for COMPLETED tasks, add the cache key and expiration
            if terminal_state.is_completed():
                terminal_state.state_details.cache_expiration = (
                    (pendulum.now("utc") + task.cache_expiration)
                    if task.cache_expiration
                    else None
                )
                terminal_state.state_details.cache_key = cache_key

        state = await client.propose_state(
            terminal_state,
            task_run_id=task_run.id,
            backend_state_data=(
                await client.persist_data(
                    terminal_state.data.json().encode(),
                    block=task_run_context.result_storage,
                )
                if state.data is not None
                else None
            ),
        )

        if state.type != terminal_state.type and PREFECT_DEBUG_MODE:
            logger.debug(
                f"Received new state {state} when proposing final state {terminal_state}",
                extra={"send_to_orion": False},
            )

        if not state.is_final():
            logger.info(
                f"Received non-final state {state.name!r} when proposing final state {terminal_state.name!r} and will attempt to run again...",
                extra={"send_to_orion": False},
            )
            # Attempt to enter a running state again
            state = await client.propose_state(Running(), task_run_id=task_run.id)

    # If debugging, use the more complete `repr` than the usual `str` description
    display_state = repr(state) if PREFECT_DEBUG_MODE else str(state)

    logger.log(
        level=logging.INFO if state.is_completed() else logging.ERROR,
        msg=f"Finished in state {display_state}",
        extra={"send_to_orion": False},
    )

    return state


async def wait_for_task_runs_and_report_crashes(
    task_run_futures: Iterable[PrefectFuture], client: OrionClient
) -> None:
    crash_exceptions = []

    # Gather states concurrently first
    states = await gather(*(future._wait for future in task_run_futures))

    for future, state in zip(task_run_futures, states):
        logger = task_run_logger(future.task_run)

        if not state.name == "Crashed":
            continue

        exception = state.result(raise_on_failure=False)

        logger.info(f"Crash detected! {state.message}")
        logger.debug("Crash details:", exc_info=exception)

        # Update the state of the task run
        result = await client.set_task_run_state(
            task_run_id=future.task_run.id, state=state, force=True
        )
        if result.status == SetStateStatus.ACCEPT:
            engine_logger.debug(
                f"Reported crashed task run {future.task_run.name!r} successfully."
            )
        else:
            engine_logger.warning(
                f"Failed to report crashed task run {future.task_run.name!r}. "
                f"Orchestrator did not accept state: {result!r}"
            )

        crash_exceptions.append(exception)

    # Now that we've finished reporting crashed tasks, reraise any exit exceptions
    for exception in crash_exceptions:
        if isinstance(exception, (KeyboardInterrupt, SystemExit)):
            raise exception


@asynccontextmanager
async def report_flow_run_crashes(flow_run: FlowRun, client: OrionClient):
    """
    Detect flow run crashes during this context and update the run to a proper final
    state.

    This context _must_ reraise the exception to properly exit the run.
    """
    try:
        yield
    except BaseException as exc:
        state = exception_to_crashed_state(exc)
        logger = flow_run_logger(flow_run)
        with anyio.CancelScope(shield=True):
            logger.error(f"Crash detected! {state.message}")
            logger.debug("Crash details:", exc_info=exc)
            await client.set_flow_run_state(
                state=state,
                flow_run_id=flow_run.id,
                force=True,
            )
            engine_logger.debug(
                f"Reported crashed flow run {flow_run.name!r} successfully!"
            )

        # Reraise the exception
        raise exc from None


async def resolve_inputs(
    parameters: Dict[str, Any], return_data: bool = True
) -> Dict[str, Any]:
    """
    Resolve any `Quote`, `PrefectFuture`, or `State` types nested in parameters into
    data.

    Returns:
        A copy of the parameters with resolved data

    Raises:
        UpstreamTaskError: If any of the upstream states are not `COMPLETED`
    """

    async def visit_fn(expr):
        state = None

        if isinstance(expr, Quote):
            return expr.unquote()
        elif isinstance(expr, PrefectFuture):
            state = await expr._wait()
        elif isinstance(expr, State):
            state = expr
        else:
            return expr

        if not state.is_completed():
            raise UpstreamTaskError(
                f"Upstream task run '{state.state_details.task_run_id}' did not reach a 'COMPLETED' state."
            )

        # Only retrieve the result if requested as it may be expensive
        return state.result() if return_data else None

    return await visit_collection(
        parameters,
        visit_fn=visit_fn,
        return_data=return_data,
    )


if __name__ == "__main__":
    import sys

    try:
        flow_run_id = UUID(sys.argv[1])
    except Exception:
        engine_logger.error(
            f"Invalid flow run id. Recieved arguments: {sys.argv}", exc_info=True
        )
        exit(1)

    try:
        enter_flow_run_engine_from_subprocess(flow_run_id)
    except Abort as exc:
        engine_logger.info(
            f"Engine execution of flow run '{flow_run_id}' aborted by orchestrator: {exc}"
        )
        exit(0)
    except Exception:
        engine_logger.error(
            f"Engine execution of flow run '{flow_run_id}' exited with unexpected "
            "exception",
            exc_info=True,
        )
        exit(1)
    except BaseException:
        engine_logger.error(
            f"Engine execution of flow run '{flow_run_id}' interrupted by base "
            "exception",
            exc_info=True,
        )
        # Let the exit code be determined by the base exception type
        raise<|MERGE_RESOLUTION|>--- conflicted
+++ resolved
@@ -627,7 +627,7 @@
             parameters=parameters,
             wait_for=wait_for,
             result_storage=flow_run_context.result_storage,
-            profile=prefect.context.ProfileContext.get().copy(),
+            settings=prefect.context.SettingsContext.get().copy(),
         ),
         asynchronous=task.isasync and flow_run_context.flow.isasync,
     )
@@ -646,56 +646,44 @@
     parameters: Dict[str, Any],
     wait_for: Optional[Iterable[PrefectFuture]],
     result_storage: StorageBlock,
-    profile: prefect.context.ProfileContext,
+    settings: prefect.context.SettingsContext,
 ):
     """
     Entrypoint for task run execution.
 
     This function is intended for submission to the task runner.
 
-    This method may be called from a worker so we ensure the profile context has been
+    This method may be called from a worker so we ensure the settings context has been
     entered. For example, with a runner that is executing tasks in the same event loop,
-    we will likely not enter the context again:
+    we will likely not enter the context again because the current context already
+    matches:
 
     main thread:
-    --> Flow called with profile A
+    --> Flow called with settings A
     --> `begin_task_run` executes same event loop
     --> Profile A matches and is not entered again
 
     However, with execution on a remote environment, we are going to need to ensure the
-    settings are respected by entering the profile context:
+    settings for the task run are respected by entering the context:
 
     main thread:
-    --> Flow called with profile A
-    --> `begin_task_run` is scheduled on a remote worker, profile A is serialized
+    --> Flow called with settings A
+    --> `begin_task_run` is scheduled on a remote worker, settings A is serialized
     remote worker:
     --> Remote worker imports Prefect (may not occur)
-    --> Global profile is loaded with default settings
+    --> Global settings is loaded with default settings
     --> `begin_task_run` executes on a different event loop than the flow
-    --> Current profile is not set or does not match, profile A is entered
+    --> Current settings is not set or does not match, settings A is entered
     """
     flow_run_context = prefect.context.FlowRunContext.get()
 
     async with AsyncExitStack() as stack:
-<<<<<<< HEAD
-        stack.enter_context(
-            prefect.context.SettingsContext(
-                # TODO: The profile should be shipped alongside the settings
-                profile=prefect.context.get_settings_context().profile,
-                settings=settings,
-            )
-        )
-
-        # Set up logging once we have entered the context
-        setup_logging()
-=======
-
-        # The profile context may be null on a remote worker so we use the safe `.get`
-        # method and compare it to the profile required for this task run
-        if prefect.context.ProfileContext.get() != profile:
-            stack.enter_context(profile)
-            profile.initialize(create_home=False)
->>>>>>> 1f06a468
+
+        # The settings context may be null on a remote worker so we use the safe `.get`
+        # method and compare it to the settings required for this task run
+        if prefect.context.SettingsContext.get() != settings:
+            stack.enter_context(settings)
+            setup_logging()
 
         if flow_run_context:
             # Accessible if on a worker that is running in the same thread as the flow
