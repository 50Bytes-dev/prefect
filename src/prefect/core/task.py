--- conflicted
+++ resolved
@@ -236,18 +236,6 @@
         which will pass data from the arguments (whether Tasks or constants) to the
         Task's `run` method under the appropriate key. Once a Task is bound in this
         manner, the same task instance cannot be bound a second time in the same Flow.
-<<<<<<< HEAD
-
-        To bind arguments to a _copy_ of this Task instance, see `__call__`.
-        Additionally, non-keyed edges can be created by passing any upstream
-        dependencies through `upstream_tasks`.
-
-        Args: - *args: arguments to bind to the current Task's `run` method - **kwargs:
-            keyword arguments to bind to the current Task's `run` method -
-            upstream_tasks ([Task], optional): a list of upstream dependencies for the
-            current task.
-
-=======
 
         To bind arguments to a _copy_ of this Task instance, see `__call__`.
         Additionally, non-keyed edges can be created by passing any upstream
@@ -259,7 +247,6 @@
                 current task.
             - **kwargs: keyword arguments to bind to the current Task's `run` method
 
->>>>>>> 564c94f6
         Returns: - Task: the current Task instance
         """
         # this will raise an error if callargs weren't all provided
@@ -426,19 +413,11 @@
 
     def __getitem__(self, key: Any) -> "Task":
         """
-<<<<<<< HEAD
-        Produces a Task that evaluates `self[other]`
-
-        Args
-            - other (object): the other operand of the operator. It will be converted to a Task
-                if it isn't one already.
-=======
         Produces a Task that evaluates `self[key]`
 
         Args
             - key (object): the object to use an an index for this task. It will be converted
                 to a Task if it isn't one already.
->>>>>>> 564c94f6
 
         Returns
             - Task
