--- conflicted
+++ resolved
@@ -160,17 +160,13 @@
     Defaults to `None`.""",
 )
 
-<<<<<<< HEAD
 PREFECT_CLOUD_URL = Setting(
     str,
     default="https://api-beta.prefect.io/api",
     description="""API URL for Prefect Cloud""",
 )
 
-PREFECT_CLIENT_REQUEST_TIMEOUT = Setting(
-=======
 PREFECT_API_REQUEST_TIMEOUT = Setting(
->>>>>>> b475174c
     float, default=30.0, description="""The default timeout for requests to the API"""
 )
 
