from typing import Any, TYPE_CHECKING

from prefect.engine.result.base import Result
<<<<<<< HEAD
from prefect.utilities import logging
=======
from prefect.client import Secret
>>>>>>> b7e01ec1

if TYPE_CHECKING:
    import google.cloud


class GCSResult(Result):
    """
    Result that is written to and read from a Google Cloud Bucket.

    To authenticate with Google Cloud, you need to ensure that your flow's
    runtime environment has the proper credentials available
    (see https://cloud.google.com/docs/authentication/production for all the authentication options).

    You can also optionally provide your service account key to `prefect.context.secrets.GCP_CREDENTIALS` for
    automatic authentication - see [Third Party Authentication](../../../orchestration/recipes/third_party_auth.html) for more information.

    To read more about service account keys see https://cloud.google.com/iam/docs/creating-managing-service-account-keys.
    To read more about the JSON representation of service account keys see https://cloud.google.com/iam/docs/reference/rest/v1/projects.serviceAccounts.keys.

    Args:
        - bucket (str): the name of the bucket to write to / read from
        - **kwargs (Any, optional): any additional `Result` initialization options
    """

<<<<<<< HEAD
    def __init__(self, value: Any = None, bucket: str = None, **kwargs: Any) -> None:
        self.bucket = bucket
        self.logger = logging.get_logger(type(self).__name__)
        super().__init__(value, **kwargs)
=======
    def __init__(
        self, bucket: str = None, credentials_secret: str = None, **kwargs: Any
    ) -> None:
        self.bucket = bucket
        self.credentials_secret = credentials_secret
        super().__init__(**kwargs)
>>>>>>> b7e01ec1

    @property
    def gcs_bucket(self) -> "google.cloud.storage.bucket.Bucket":
        if not hasattr(self, "_gcs_bucket"):
            from prefect.utilities.gcp import get_storage_client

            client = get_storage_client()
            self.gcs_bucket = client.bucket(self.bucket)
        return self._gcs_bucket

    @gcs_bucket.setter
    def gcs_bucket(self, val: Any) -> None:
        self._gcs_bucket = val

    def __getstate__(self) -> dict:
        state = self.__dict__.copy()
        if "_gcs_bucket" in state:
            del state["_gcs_bucket"]
        return state

    def __setstate__(self, state: dict) -> None:
        self.__dict__.update(state)

    def write(self, value: Any, **kwargs: Any) -> Result:
        """
        Writes the result value to a location in GCS and returns the resulting URI.

        Args:
            - value (Any): the value to write; will then be stored as the `value` attribute
                of the returned `Result` instance
            - **kwargs (optional): if provided, will be used to format the location template
                to determine the location to write to

        Returns:
            - Result: a new Result instance with the appropriately formatted location
        """

        new = self.format(**kwargs)
        new.value = value
        self.logger.debug("Starting to upload result to {}...".format(new.location))
        binary_data = new.serialize_to_bytes(new.value).decode()

        self.gcs_bucket.blob(new.location).upload_from_string(binary_data)
        self.logger.debug("Finished uploading result to {}.".format(new.location))

        return new

    def read(self, location: str) -> Result:
        """
        Reads a result from a GCS bucket and returns a corresponding `Result` instance.

        Args:
            - location (str): the GCS URI to read from

        Returns:
            - Result: the read result
        """
        new = self.copy()
        new.location = location

        try:
            self.logger.debug("Starting to download result from {}...".format(location))
            serialized_value = self.gcs_bucket.blob(location).download_as_string()
            try:
                new.value = new.deserialize_from_bytes(serialized_value)
            except EOFError:
                new.value = None
            self.logger.debug("Finished downloading result from {}.".format(location))
        except Exception as exc:
            self.logger.exception(
                "Unexpected error while reading from result handler: {}".format(
                    repr(exc)
                )
            )
            raise exc
        return new

    def exists(self, location: str) -> bool:
        """
        Checks whether the target result exists.

        Does not validate whether the result is `valid`, only that it is present.

        Args:
            - location (str): Location of the result in the specific result target.
                Will check whether the provided location exists

        Returns:
            - bool: whether or not the target result exists.
        """
        return self.gcs_bucket.blob(location).exists()<|MERGE_RESOLUTION|>--- conflicted
+++ resolved
@@ -1,11 +1,7 @@
 from typing import Any, TYPE_CHECKING
 
 from prefect.engine.result.base import Result
-<<<<<<< HEAD
 from prefect.utilities import logging
-=======
-from prefect.client import Secret
->>>>>>> b7e01ec1
 
 if TYPE_CHECKING:
     import google.cloud
@@ -30,19 +26,13 @@
         - **kwargs (Any, optional): any additional `Result` initialization options
     """
 
-<<<<<<< HEAD
-    def __init__(self, value: Any = None, bucket: str = None, **kwargs: Any) -> None:
-        self.bucket = bucket
-        self.logger = logging.get_logger(type(self).__name__)
-        super().__init__(value, **kwargs)
-=======
     def __init__(
         self, bucket: str = None, credentials_secret: str = None, **kwargs: Any
     ) -> None:
         self.bucket = bucket
+        self.logger = logging.get_logger(type(self).__name__)
         self.credentials_secret = credentials_secret
         super().__init__(**kwargs)
->>>>>>> b7e01ec1
 
     @property
     def gcs_bucket(self) -> "google.cloud.storage.bucket.Bucket":
