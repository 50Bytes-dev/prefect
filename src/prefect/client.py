"""
Asynchronous client implementation for communicating with the [Orion REST API](/api-ref/rest-api/).

Explore the client by communicating with an in-memory webserver - no setup required:

<div class="termy">
```
$ # start python REPL with native await functionality
$ python -m asyncio
>>> from prefect.client import OrionClient
>>> async with OrionClient() as client:
...     response = await client.hello()
...     print(response.json())
👋
```
</div>
"""
from functools import wraps
from typing import TYPE_CHECKING, Any, Dict, Iterable, List, Tuple, Union
from uuid import UUID

import anyio
import httpx
import httpx._types as httpx_types
import pydantic

import prefect
from prefect import exceptions
from prefect.orion import schemas
from prefect.orion.api.server import app as orion_app
from prefect.orion.orchestration.rules import OrchestrationResult
from prefect.orion.schemas.data import DataDocument
from prefect.orion.schemas.states import Scheduled

if TYPE_CHECKING:
    from prefect.flows import Flow
    from prefect.tasks import Task


def inject_client(fn):
    """
    Simple helper to provide a context managed client to a asynchronous function.

    The decorated function _must_ take a `client` kwarg and if a client is passed when
    called it will be used instead of creating a new one, but it will not be context
    managed as it is assumed that the caller is managing the context.
    """

    @wraps(fn)
    async def wrapper(*args, **kwargs):
        if "client" in kwargs:
            return await fn(*args, **kwargs)
        else:
            client = OrionClient()
            async with client:
                return await fn(*args, client=client, **kwargs)

    return wrapper


class OrionClient:
    """
    An asynchronous client for interacting with the [Orion REST API](/api-ref/rest-api/).

    Args:
        host: the Orion API URL
        httpx_settings: an optional dictionary of settings to pass to the underlying `httpx.AsyncClient`

    Examples:

        Say hello to an Orion server

        >>> async with OrionClient() as client:
        >>>     response = await client.hello()
        >>>
        >>> print(response.json())
        👋
    """

    def __init__(
        self, host: str = prefect.settings.orion_host, httpx_settings: dict = None
    ) -> None:
        httpx_settings = httpx_settings or {}

        if host:
            # Connect to an existing instance
            if "app" in httpx_settings:
                raise ValueError(
                    "Invalid httpx settings: `app` cannot be set with `host`, "
                    "`app` is only for use with ephemeral instances."
                )
            httpx_settings.setdefault("base_url", host)
        else:
            # Connect to an ephemeral app
            httpx_settings.setdefault("app", orion_app)
            httpx_settings.setdefault("base_url", "http://orion")

        self._client = httpx.AsyncClient(**httpx_settings)

    async def post(self, route: str, **kwargs) -> httpx.Response:
        """
        Send a POST request to the provided route.

        Args:
            route: the path to make the request to
            **kwargs: see [`httpx.request`](https://www.python-httpx.org/api/)

        Raises:
            httpx.HTTPStatusError: if a non-200 status code is returned

        Returns:
            an `httpx.Response` object
        """
        response = await self._client.post(route, **kwargs)
        # TODO: We may not _always_ want to raise bad status codes but for now we will
        #       because response.json() will throw misleading errors and this will ease
        #       development
        response.raise_for_status()
        return response

    async def patch(self, route: str, **kwargs) -> httpx.Response:
        """
        Send a PATCH request to the provided route.

        Args:
            route: the path to make the request to
            **kwargs: see [`httpx.request`](https://www.python-httpx.org/api/)

        Raises:
            httpx.HTTPStatusError: if a non-200 status code is returned

        Returns:
            an `httpx.Response` object
        """
        response = await self._client.patch(route, **kwargs)
        response.raise_for_status()
        return response

    async def get(
        self,
        route: str,
        **kwargs,
    ) -> httpx.Response:
        """
        Send a GET request to the provided route.

        Args:
            route: the path to make the request to
            **kwargs: see [`httpx.request`](https://www.python-httpx.org/api/)

        Raises:
            httpx.HTTPStatusError: if a non-200 status code is returned

        Returns:
            an `httpx.Response` object
        """
        response = await self._client.get(route, **kwargs)
        # TODO: We may not _always_ want to raise bad status codes but for now we will
        #       because response.json() will throw misleading errors and this will ease
        #       development
        response.raise_for_status()
        return response

    # API methods ----------------------------------------------------------------------

    async def hello(self) -> httpx.Response:
        """
        Send a GET request to /hello for testing purposes.
        """
        return await self.get("/admin/hello")

    async def create_flow(self, flow: "Flow") -> UUID:
        """
        Create a flow in Orion.

        Args:
            flow: a [Flow][prefect.flows.Flow] object

        Raises:
            httpx.RequestError: if a flow was not created for any reason

        Returns:
            the ID of the flow in the backend
        """
        flow_data = schemas.actions.FlowCreate(name=flow.name)
        response = await self.post("/flows/", json=flow_data.dict(json_compatible=True))

        flow_id = response.json().get("id")
        if not flow_id:
            raise httpx.RequestError(f"Malformed response: {response}")

        # Return the id of the created flow
        return UUID(flow_id)

    async def read_flow(self, flow_id: UUID) -> schemas.core.Flow:
        """
        Query Orion for a flow by id.

        Args:
            flow_id: the flow ID of interest

        Returns:
            a [Flow model][prefect.orion.schemas.core.Flow] representation of the flow
        """
        response = await self.get(f"/flows/{flow_id}")
        return schemas.core.Flow.parse_obj(response.json())

    async def read_flows(
        self,
        *,
        flow_filter: schemas.filters.FlowFilter = None,
    ) -> List[schemas.core.Flow]:
        body = {}
        if flow_filter:
            body["flows"] = flow_filter.dict(json_compatible=True)

        response = await self.post(f"/flows/filter", json=body)
        return pydantic.parse_obj_as(List[schemas.core.Flow], response.json())

    async def read_flow_by_name(
        self,
        flow_name: str,
    ) -> schemas.core.Flow:
        """
        Query Orion for a flow by name.

        Args:
            flow_name: the name of a flow

        Returns:
            a fully hydrated [Flow model][prefect.orion.schemas.core.Flow]
        """
        response = await self.get(f"/flows/name/{flow_name}")
        return schemas.core.Deployment.parse_obj(response.json())

    async def create_flow_run_from_deployment(
        self,
        deployment: schemas.core.Deployment,
        *,
        parameters: Dict[str, Any] = None,
        context: dict = None,
        state: schemas.states.State = None,
    ) -> UUID:
        """
        Create a flow run for a deployment.

        Args:
            deployment: The deployment model to create the flow run from
            parameters: Parameter overrides for this flow run. Merged with the
                deployment defaults
            context: Optional run context data
            state: The initial state for the run. If not provided, defaults to
                `Scheduled` for now. Should always be a `Scheduled` type.

        Raises:
            httpx.RequestError: if Orion does not successfully create a run for any reason

        Returns:
            The flow run id
        """
        parameters = parameters or {}
        context = context or {}
        state = state or Scheduled()

        flow_run_data = schemas.actions.FlowRunCreate(
            flow_id=deployment.flow_id,
            deployment_id=deployment.id,
            flow_version=None,  # Not yet determined
            parameters=parameters,
            context=context,
            state=state,
        )

        response = await self.post(
            "/flow_runs/", json=flow_run_data.dict(json_compatible=True)
        )
        flow_run_id = response.json().get("id")
        if not flow_run_id:
            raise httpx.RequestError(f"Malformed response: {response}")

        return UUID(flow_run_id)

    async def create_flow_run(
        self,
        flow: "Flow",
        name: str = None,
        parameters: Dict[str, Any] = None,
        context: dict = None,
        tags: Iterable[str] = None,
        parent_task_run_id: UUID = None,
        state: schemas.states.State = None,
    ) -> UUID:
        """
        Create a flow run for a flow.

        Args:
            flow: The flow model to create the flow run for
            name: An optional name for the flow run
            parameters: Parameter overrides for this flow run.
            context: Optional run context data
            tags: a list of tags to apply to this flow run
            parent_task_run_id: if a subflow run is being created, the placeholder task run ID
                of the parent flow
            state: The initial state for the run. If not provided, defaults to
                `Scheduled` for now. Should always be a `Scheduled` type.

        Raises:
            httpx.RequestError: if Orion does not successfully create a run for any reason

        Returns:
            The flow run id
        """
        parameters = parameters or {}
        context = context or {}

        if state is None:
            state = schemas.states.Pending()

        # Retrieve the flow id
        flow_id = await self.create_flow(flow)

        flow_run_create = schemas.actions.FlowRunCreate(
            flow_id=flow_id,
            flow_version=flow.version,
            name=name,
            parameters=parameters,
            context=context,
            tags=list(tags or []),
            parent_task_run_id=parent_task_run_id,
            state=state,
        )

        flow_run_create_json = flow_run_create.dict(json_compatible=True)

        response = await self.post("/flow_runs/", json=flow_run_create_json)
        flow_run_id = response.json().get("id")
        if not flow_run_id:
            raise httpx.RequestError(f"Malformed response: {response}")

        return UUID(flow_run_id)

    async def update_flow_run(
        self, flow_run_id: UUID, flow_version: str = None, parameters: dict = None
    ) -> None:
        """
        Update a flow run's details.

        Args:
            flow_run_id: the run ID to update
            flow_version: a new version string for the flow run
            parameters: a dictionary of updated parameter values for the run

        Returns:
            an `httpx.Response` object from the PATCH request
        """
        params = {}
        if flow_version is not None:
            params["flow_version"] = flow_version
        if parameters is not None:
            params["parameters"] = parameters
        flow_run_data = schemas.actions.FlowRunUpdate(**params)

        return await self.patch(
            f"/flow_runs/{flow_run_id}",
            json=flow_run_data.dict(json_compatible=True, exclude_unset=True),
        )

    async def create_deployment(
        self,
        flow_id: UUID,
        name: str,
        flow_data: DataDocument,
        schedule: schemas.schedules.SCHEDULE_TYPES = None,
        parameters: Dict[str, Any] = None,
        tags: List[str] = None,
    ) -> UUID:
        """
        Create a flow deployment in Orion.

        Args:
            flow_id: the flow ID to create a deployment for
            name: the name of the deployment
            flow_data: a data document that can be resolved into a flow object or script
            schedule: an optional schedule to apply to the deployment
            tags: an optional list of tags to apply to the deployment

        Raises:
            httpx.RequestError: if the deployment was not created for any reason

        Returns:
            the ID of the deployment in the backend
        """
        deployment_create = schemas.actions.DeploymentCreate(
            flow_id=flow_id,
            name=name,
            schedule=schedule,
            flow_data=flow_data,
            parameters=dict(parameters or {}),
            tags=list(tags or []),
        )

        response = await self.post(
            "/deployments/", json=deployment_create.dict(json_compatible=True)
        )
        deployment_id = response.json().get("id")
        if not deployment_id:
            raise httpx.RequestError(f"Malformed response: {response}")

        return UUID(deployment_id)

    async def read_deployment(
        self,
        deployment_id: UUID,
    ) -> schemas.core.Deployment:
        response = await self.get(f"/deployments/{deployment_id}")
        return schemas.core.Deployment.parse_obj(response.json())

    async def read_deployment_by_name(
        self,
        name: str,
    ) -> schemas.core.Deployment:
        response = await self.get(f"/deployments/name/{name}")
        return schemas.core.Deployment.parse_obj(response.json())

    async def read_deployments(self) -> schemas.core.Deployment:
        response = await self.post(f"/deployments/filter")
        return pydantic.parse_obj_as(List[schemas.core.Deployment], response.json())

    async def read_flow_run(self, flow_run_id: UUID) -> schemas.core.FlowRun:
        response = await self.get(f"/flow_runs/{flow_run_id}")
        return schemas.core.FlowRun.parse_obj(response.json())

    async def read_flow_runs(
        self,
        *,
        flow_filter: schemas.filters.FlowFilter = None,
        flow_run_filter: schemas.filters.FlowRunFilter = None,
        task_run_filter: schemas.filters.TaskRunFilter = None,
    ) -> List[schemas.core.FlowRun]:
        body = {}
        if flow_filter:
            body["flows"] = flow_filter.dict(json_compatible=True)
        if flow_run_filter:
            body["flow_runs"] = flow_run_filter.dict(json_compatible=True)
        if task_run_filter:
            body["task_runs"] = task_run_filter.dict(json_compatible=True)

        response = await self.post(f"/flow_runs/filter", json=body)
        return pydantic.parse_obj_as(List[schemas.core.FlowRun], response.json())

    async def persist_data(
        self,
        data: bytes,
    ) -> DataDocument:
        response = await self.post("/data/persist", content=data)
        orion_doc = DataDocument.parse_obj(response.json())
        orion_doc._cache_data(data)
        return orion_doc

    async def retrieve_data(
        self,
        orion_datadoc: DataDocument,
    ) -> bytes:
        if orion_datadoc.has_cached_data():
            return orion_datadoc.decode()

        response = await self.post(
            "/data/retrieve", json=orion_datadoc.dict(json_compatible=True)
        )
        return response.content

    async def persist_object(self, obj: Any, encoder: str = "cloudpickle"):
        datadoc = DataDocument.encode(encoding=encoder, data=obj)
        return await self.persist_data(datadoc.json().encode())

    async def retrieve_object(self, orion_datadoc: DataDocument) -> Any:
        datadoc = DataDocument.parse_raw(await self.retrieve_data(orion_datadoc))
        return datadoc.decode()

    async def set_flow_run_state(
        self,
        flow_run_id: UUID,
        state: schemas.states.State,
        force: bool = False,
    ) -> OrchestrationResult:
        state_data = schemas.actions.StateCreate(
            type=state.type,
            message=state.message,
            data=state.data,
            state_details=state.state_details,
        )
        state_data.state_details.flow_run_id = flow_run_id

        # Attempt to serialize the given data
        try:
            state_data_json = state_data.dict(json_compatible=True)
        except TypeError:
            # Drop the user data
            state_data.data = None
            state_data_json = state_data.dict(json_compatible=True)

        response = await self.post(
            f"/flow_runs/{flow_run_id}/set_state",
            json=dict(state=state_data_json, force=force),
        )
        return OrchestrationResult.parse_obj(response.json())

    async def read_flow_run_states(
        self, flow_run_id: UUID
    ) -> List[schemas.states.State]:
        response = await self.get(
            "/flow_run_states/", params=dict(flow_run_id=flow_run_id)
        )
        return pydantic.parse_obj_as(List[schemas.states.State], response.json())

    async def create_task_run(
        self,
        task: "Task",
        flow_run_id: UUID,
<<<<<<< HEAD
        name: str = None,
=======
        dynamic_key: str,
>>>>>>> cdebe157
        extra_tags: Iterable[str] = None,
        state: schemas.states.State = None,
        task_inputs: Dict[
            str,
            List[
                Union[
                    schemas.core.TaskRunResult,
                    schemas.core.Parameter,
                    schemas.core.Constant,
                ]
            ],
        ] = None,
    ) -> UUID:
        """
        Create a task run

        Args:
            task: the Task to run
            flow_run_id: the flow run id with which to associate the task run
            name: An optional name for the task run
            extra_tags: an optional list of extra tags to apply to the task run in
                addition to `task.tags`
            state: The initial state for the run. If not provided, defaults to
                `Pending` for now. Should always be a `Scheduled` type.
            task_inputs: the set of inputs passed to the task

        Returns:
            The UUID of the newly created task run
        """
        tags = set(task.tags).union(extra_tags or [])

        if state is None:
            state = schemas.states.Pending()

        task_run_data = schemas.actions.TaskRunCreate(
            name=name or task.task_key,
            flow_run_id=flow_run_id,
            task_key=task.task_key,
            dynamic_key=dynamic_key,
            tags=list(tags),
            empirical_policy=schemas.core.TaskRunPolicy(
                max_retries=task.retries,
                retry_delay_seconds=task.retry_delay_seconds,
            ),
            state=state,
            task_inputs=task_inputs or {},
        )

        response = await self.post(
            "/task_runs/", json=task_run_data.dict(json_compatible=True)
        )
        task_run_id = response.json().get("id")
        if not task_run_id:
            raise Exception(f"Malformed response: {response}")

        return UUID(task_run_id)

    async def read_task_run(self, task_run_id: UUID) -> schemas.core.TaskRun:
        response = await self.get(f"/task_runs/{task_run_id}")
        return schemas.core.TaskRun.parse_obj(response.json())

    async def propose_state(
        self,
        state: schemas.states.State,
        task_run_id: UUID = None,
        flow_run_id: UUID = None,
    ) -> schemas.states.State:

        # Determine if working with a task run or flow run
        if not task_run_id and not flow_run_id:
            raise ValueError("You must provide either a `task_run_id` or `flow_run_id`")

        # Exchange the user data document for an orion data document
        if state.data:
            state.data = await self.persist_data(state.data.json().encode())

        # Attempt to set the state
        if task_run_id:
            response = await self.set_task_run_state(task_run_id, state)
        elif flow_run_id:
            response = await self.set_flow_run_state(flow_run_id, state)
        else:
            raise ValueError(
                "Neither flow run id or task run id were provided. At least one must "
                "be given."
            )

        # Parse the response to return the new state
        if response.status == schemas.responses.SetStateStatus.ACCEPT:
            # Update the state with the details if provided
            if response.state.state_details:
                state.state_details = response.state.state_details
            return state

        elif response.status == schemas.responses.SetStateStatus.ABORT:
            raise exceptions.Abort(response.details.reason)

        elif response.status == schemas.responses.SetStateStatus.WAIT:
            print(
                f"Received wait instruction for {response.details.delay_seconds}s: "
                f"{response.details.reason}"
            )
            await anyio.sleep(response.details.delay_seconds)
            return await self.propose_state(
                state, task_run_id=task_run_id, flow_run_id=flow_run_id
            )

        elif response.status == schemas.responses.SetStateStatus.REJECT:
            server_state = response.state

            return server_state
        else:
            raise ValueError(
                f"Received unexpected `SetStateStatus` from server: {response.status!r}"
            )

    async def set_task_run_state(
        self,
        task_run_id: UUID,
        state: schemas.states.State,
        force: bool = False,
    ) -> OrchestrationResult:
        state_data = schemas.actions.StateCreate(
            type=state.type,
            message=state.message,
            data=state.data,
            state_details=state.state_details,
        )
        state_data.state_details.task_run_id = task_run_id

        # Attempt to serialize the given data
        try:
            state_data_json = state_data.dict(json_compatible=True)
        except TypeError:
            # Drop the user data
            state_data.data = None
            state_data_json = state_data.dict(json_compatible=True)

        response = await self.post(
            f"/task_runs/{task_run_id}/set_state",
            json=dict(state=state_data_json, force=force),
        )
        return OrchestrationResult.parse_obj(response.json())

    async def read_task_run_states(
        self, task_run_id: UUID
    ) -> List[schemas.states.State]:
        response = await self.get(
            "/task_run_states", params=dict(task_run_id=task_run_id)
        )
        return pydantic.parse_obj_as(List[schemas.states.State], response.json())

    async def __aenter__(self):
        await self._client.__aenter__()
        return self

    async def __aexit__(self, *exc_info):
        return await self._client.__aexit__(*exc_info)

    def __enter__(self):
        raise RuntimeError(
            "The `OrionClient` must be entered with an async context. Use 'async "
            "with OrionClient(...)' not 'with OrionClient(...)'"
        )

    def __exit__(self, *_):
        assert False, "This should never be called but must be defined for __enter__"<|MERGE_RESOLUTION|>--- conflicted
+++ resolved
@@ -517,11 +517,8 @@
         self,
         task: "Task",
         flow_run_id: UUID,
-<<<<<<< HEAD
+        dynamic_key: str,
         name: str = None,
-=======
-        dynamic_key: str,
->>>>>>> cdebe157
         extra_tags: Iterable[str] = None,
         state: schemas.states.State = None,
         task_inputs: Dict[
@@ -539,8 +536,9 @@
         Create a task run
 
         Args:
-            task: the Task to run
-            flow_run_id: the flow run id with which to associate the task run
+            task: The Task to run
+            flow_run_id: The flow run id with which to associate the task run
+            dynamic_key: A key unique to this particular run of a Task within the flow
             name: An optional name for the task run
             extra_tags: an optional list of extra tags to apply to the task run in
                 addition to `task.tags`
