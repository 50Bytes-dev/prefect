{% extends "base.html" %}

<<<<<<< HEAD
{% block announce %}
<div style="color: white;">
  <a href="https://github.com/PrefectHQ/prefect/blob/main/RELEASE-NOTES.md#release-286" style="color: #07e798;">
    <strong>Prefect 2.8.6 is here!</strong>
  </a> Includes a new way to access flow run context information, improved handling of task worker restarts, and
  <a href="https://github.com/PrefectHQ/prefect/blob/main/RELEASE-NOTES.md#release-286" style="color: #07e798;">
    <strong>more!</strong>
  </a>
</div>

<!-- <div style="color: white;">
    Looking for the 
    <a href="http://docs-v1.prefect.io/" style="color: #07e798;">
      <strong>Prefect 1 docs</strong>
    </a> for Prefect 1 Core and Server? Find them at: 
    <a href="http://docs-v1.prefect.io/" style="color: #07e798;">
      <strong>http://docs-v1.prefect.io/</strong>
    </a>
  </div> -->
{% endblock %}
=======
>>>>>>> 08bd04cd

{% block analytics %}
{{ super() }}

<script>
  !function () {
    var analytics = window.analytics = window.analytics || []; if (!analytics.initialize) if (analytics.invoked) window.console && console.error && console.error("Segment snippet included twice."); else {
      analytics.invoked = !0; analytics.methods = ["trackSubmit", "trackClick", "trackLink", "trackForm", "pageview", "identify", "reset", "group", "track", "ready", "alias", "debug", "page", "once", "off", "on", "addSourceMiddleware", "addIntegrationMiddleware", "setAnonymousId", "addDestinationMiddleware"]; analytics.factory = function (e) { return function () { var t = Array.prototype.slice.call(arguments); t.unshift(e); analytics.push(t); return analytics } }; for (var e = 0; e < analytics.methods.length; e++) { var key = analytics.methods[e]; analytics[key] = analytics.factory(key) } analytics.load = function (key, e) { var t = document.createElement("script"); t.type = "text/javascript"; t.async = !0; t.src = "https://cdn.segment.com/analytics.js/v1/" + key + "/analytics.min.js"; var n = document.getElementsByTagName("script")[0]; n.parentNode.insertBefore(t, n); analytics._loadOptions = e }; analytics._writeKey = "xDLAoTXsNYpC4Y6JucKnJ8W1MYBuyAbD";; analytics.SNIPPET_VERSION = "4.15.3";
      analytics.load("xDLAoTXsNYpC4Y6JucKnJ8W1MYBuyAbD");
      analytics.page();
    }
  }();
</script>
{% endblock %}<|MERGE_RESOLUTION|>--- conflicted
+++ resolved
@@ -1,28 +1,5 @@
 {% extends "base.html" %}
 
-<<<<<<< HEAD
-{% block announce %}
-<div style="color: white;">
-  <a href="https://github.com/PrefectHQ/prefect/blob/main/RELEASE-NOTES.md#release-286" style="color: #07e798;">
-    <strong>Prefect 2.8.6 is here!</strong>
-  </a> Includes a new way to access flow run context information, improved handling of task worker restarts, and
-  <a href="https://github.com/PrefectHQ/prefect/blob/main/RELEASE-NOTES.md#release-286" style="color: #07e798;">
-    <strong>more!</strong>
-  </a>
-</div>
-
-<!-- <div style="color: white;">
-    Looking for the 
-    <a href="http://docs-v1.prefect.io/" style="color: #07e798;">
-      <strong>Prefect 1 docs</strong>
-    </a> for Prefect 1 Core and Server? Find them at: 
-    <a href="http://docs-v1.prefect.io/" style="color: #07e798;">
-      <strong>http://docs-v1.prefect.io/</strong>
-    </a>
-  </div> -->
-{% endblock %}
-=======
->>>>>>> 08bd04cd
 
 {% block analytics %}
 {{ super() }}
