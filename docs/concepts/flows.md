--- conflicted
+++ resolved
@@ -305,41 +305,7 @@
 
 Parameters are validated before a flow is run. If a flow call receives invalid parameters, a flow run is created in a `Failed` state. If a flow run for a deployment receives invalid parameters, it will move from a `Pending` state to a `Failed` without entering a `Running` state.
 
-<<<<<<< HEAD
 <!-- ## Final state determination
-=======
-## Flow retries
-
-When your flow run encounters an exception or fails due to a failed task run, it can be retried. This is configurable by passing `retries` and, optionally, `retry_delay_seconds` parameters to your task. The retry parameter syntax is the same for both flows and [tasks](/concepts/tasks/#retries).
-
-Flows are not retried unless you specifically configure them to do so.
-
-```python
-from prefect import flow
-
-@flow(retries=1, retry_delay_seconds=60)
-def flow_might_fail():
-    # Call tasks
-```
-
-When a flow run fails, the Prefect orchestration engine will attempt to run the flow again. The client is not responsible for avoiding recomputation or state management.
-
-When the flow runs again, each task will be called to check its state. Task runs that previously failed will run again. Task runs that previously succeeded will return their previous `Completed` state without running again.
-
-### Subflow retries 
-
-If a [subflow](#subflows) is called within a flow with retries, its behavior will vary depending on if it failed or completed.
-
-- If the child run failed, a new flow run will be created for the child flow call.
-- If the child run succeeded, its state will be retrieved and returned.
-- If a child flow run also has retries configured, execution should behave as described for subflow runs and tasks.
-
-### Task retries
-
-If a task within a subflow to be retried has retries configured, it will retry up to its limit for each flow run retry. This is accomplished by resetting the run count of all failed tasks when returning a flow run retry state. For example, if you have a task which retries 3 times, and a flow that retries 2 times, the task could run up to 8 times. However, within each flow retry, the task will not run more than 4 times.
-
-## Final state determination
->>>>>>> 6cd680a4
 
 The final state of the flow is determined by its return value.  The following rules apply:
 
@@ -547,13 +513,9 @@
 ```
 </div>
 
-<<<<<<< HEAD
+### Return an object
+
     When returning multiple states, they must be contained in a `set`, `list`, or `tuple`. If other collection types are used, the result of the contained states will not be checked. -->
-=======
-### Return an object
->>>>>>> 6cd680a4
-
-If a flow returns any other Python object, the final state is always `Completed`.
 
 ```python hl_lines="10"
 from prefect import task, flow
