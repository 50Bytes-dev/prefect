--- conflicted
+++ resolved
@@ -60,13 +60,6 @@
   const deploymentsCountSubscription = useSubscription(deploymentsApi.getDeploymentsCount, [countFilter])
   const deploymentsCount = computed(() => deploymentsCountSubscription.response ?? 0)
 
-<<<<<<< HEAD
-  const flowsListSubscription = vueInject(flowsListSubscriptionKey)
-  const deploymentsListSubscription = vueInject(deploymentsListSubscriptionKey)
-
-
-=======
->>>>>>> 35cbc679
   function openFlowPanel(): void {
     showPanel(FlowPanel, {
       flow: props.flow,
