<template>
  <p-layout-well class="flow-run">
    <template #header>
      Flow run {{ flowRunId }}

      <p-tabs :tabs="flowRunTabs">
        <template #logs>
          <div>
            Logs
          </div>
          <div v-for="log in logs" :key="log.id">
            {{ logs }}
          </div>
          <PButton @click="nextLogsPage">
            Next log
          </PButton>
        </template>
        <template #task-runs>
          <div>Task Runs</div>
          <div v-for="taskRun in taskRuns" :key="taskRun.id">
            {{ taskRun }}
          </div>
          <PButton @click="nextRunPage">
            Next run
          </PButton>
        </template>

        <template #sub-flow-runs>
          <div>
            Sub Flow Runs
          </div>

          <div>
            {{ subFlowRuns }}
          </div>
        </template>
      </p-tabs>
    </template>

    <p-tabs :tabs="tabs">
      <template #sub-flow-runs>
        <FlowRunList :flow-runs="subFlowRuns" :selected="selectedSubFlowRuns" disabled @bottom="loadMoreSubFlowRuns" />
      </template>
    </p-tabs>

    <div>
      {{ flowRunDetails }}
    </div>

    <div v-if="flowRunDetails?.flowId">
      <div>
        Flow Run Flow
      </div>
      {{ flowRunFlow }}
    </div>

    <div v-if="flowRunDeploymentId">
      <div>
        Flow Run Deployment
      </div>
      {{ flowRunDeployment }}
    </div>


    <div>
      Flow Run Graph
    </div>

    <div>
      {{ flowRunGraph }}
    </div>
<<<<<<< HEAD
  </p-layout-default>
=======

    <div>
      Sub Flow Runs
    </div>

    <div>
      {{ subFlowRunTasks }}
    </div>
  </p-layout-well>
>>>>>>> 6fa4d593
</template>

<script lang="ts" setup>
  import { useRouteParam, Log, LogsRequestFilter, TaskRun, FlowRunsFilter, UnionFilters, LogsRequestSort, FlowRunList, useUnionFiltersSubscription } from '@prefecthq/orion-design'
  import { PButton } from '@prefecthq/prefect-design'
  import { useSubscription } from '@prefecthq/vue-compositions'
  import { SubscriptionOptions } from '@prefecthq/vue-compositions/src/subscribe/types'
  import { computed, ref, watch, watchEffect } from 'vue'
  import { deploymentsApi } from '@/services/deploymentsApi'
  import { flowRunsApi } from '@/services/flowRunsApi'
  import { flowsApi } from '@/services/flowsApi'
  import { logsApi } from '@/services/logsApi'
  import { taskRunsApi } from '@/services/taskRunsApi'

<<<<<<< HEAD
  const flowRunTabs = ['Logs', 'Task runs', 'Sub flow runs']
=======
  const tabs = ['Logs', 'Task Runs', 'Sub Flow Runs']

>>>>>>> 6fa4d593
  const flowRunId = useRouteParam('id')
  const options: SubscriptionOptions = { interval:  5000 }

  const flowRunDetailsSubscription = useSubscription(flowRunsApi.getFlowRun, [flowRunId.value], options)
  const flowRunDetails = computed(()=> flowRunDetailsSubscription.response)

  const flowRunFlowId = computed(()=> flowRunDetails.value?.flowId)
  const flowRunFlowSubscription = computed(() => flowRunFlowId.value ? useSubscription(flowsApi.getFlow, [flowRunFlowId.value], options) : null)
  const flowRunFlow = computed(()=> flowRunFlowSubscription.value?.response)

  const flowRunDeploymentId = computed(()=> flowRunDetails.value?.deploymentId)
  const flowRunDeploymentSubscription = computed(()=> flowRunDeploymentId.value ? useSubscription(deploymentsApi.getDeployment, [flowRunDeploymentId.value], options) : null)
  const flowRunDeployment = computed(()=> flowRunDeploymentSubscription.value?.response ?? 'No Deployment')

  const flowRunGraphSubscription = useSubscription(flowRunsApi.getFlowRunsGraph, [flowRunId], options)
  const flowRunGraph = computed(()=> flowRunGraphSubscription.response ?? '')

  const logLevelOptions = [
    { label: 'Critical only', value: 50 },
    { label: 'Error and above', value: 40 },
    { label: 'Warning and above', value: 30 },
    { label: 'Info and above', value: 20 },
    { label: 'Debug and above', value: 10 },
    { label: 'All log levels', value: 0 },
  ] as const
  const logLevelFilter = ref<typeof logLevelOptions[number]['value']>(0)
  const logsOffset = ref<number>(0)
  const logsLimit = ref<number>(1)
  const logsSort = ref<LogsRequestSort>('TIMESTAMP_DESC')
  const logsFilter = computed<LogsRequestFilter>(() => ({
    logs: {
      flow_run_id: {
        any_: [flowRunId.value],
      },
      level: {
        ge_: logLevelFilter.value,
      },
    },
    offset: logsOffset.value,
    limit: logsLimit.value,
    sort: logsSort.value,
  }))
  const logsSubscription = useSubscription(logsApi.getLogs, [logsFilter], options)
  const logs = computed<Log[]>(() => logsSubscription.response ?? [])
  // for demo only!
  const nextLogsPage = (): void => {
    logsOffset.value +=logsLimit.value
  }

  const taskRunsOffset = ref<number>(0)
  const taskRunsLimit = ref<number>(1)
  const taskRunsFilter = computed<FlowRunsFilter>(() => {
    return {
      flow_runs: {
        id: {
          any_: [flowRunId.value],
        },
      },
      offset: taskRunsOffset.value,
      limit: taskRunsLimit.value,
      sort: 'END_TIME_DESC',
    }
  })
  const subscription = useSubscription(taskRunsApi.getTaskRuns, [taskRunsFilter], options)
  const taskRuns = computed<TaskRun[]>(() => subscription.response ?? [])

  // for demo only!
  const nextRunPage = (): void => {
    taskRunsOffset.value +=logsLimit.value
  }

  const subFlowRunTasksFilter = computed<UnionFilters>(() => ({
    sort: 'EXPECTED_START_TIME_DESC',
    flow_runs: {
      id: {
        any_: [flowRunId.value],
      },
    },
    task_runs: {
      subflow_runs: {
        exists_: true,
      },
    },
  }))

  const subFlowRunTasksSubscription = useUnionFiltersSubscription(taskRunsApi.getTaskRuns, [subFlowRunTasksFilter])
  const subFlowRunTasks = computed(()=> subFlowRunTasksSubscription.response ?? [])
  const subFlowRunTaskIds = computed(() => subFlowRunTasks.value.map(({ id }) => id))

  const subFlowRunsFilter = computed<UnionFilters>(() => ({
    sort: 'EXPECTED_START_TIME_DESC',
    flow_runs: {
      id: {
        any_: subFlowRunTaskIds.value,
      },
    },
  }))

  const subFlowRunsSubscription = useUnionFiltersSubscription(flowRunsApi.getFlowRuns, [subFlowRunsFilter])
  const subFlowRuns = computed(() => subFlowRunsSubscription.response ?? [])
  const selectedSubFlowRuns = ref([])

  function loadMoreSubFlowRuns(): void {
    const unwatch = watch(subFlowRunTaskIds, () => {
      subFlowRunsSubscription.loadMore()
      unwatch()
    })

    subFlowRunTasksSubscription.loadMore()
  }
</script>
<|MERGE_RESOLUTION|>--- conflicted
+++ resolved
@@ -2,42 +2,29 @@
   <p-layout-well class="flow-run">
     <template #header>
       Flow run {{ flowRunId }}
-
-      <p-tabs :tabs="flowRunTabs">
-        <template #logs>
-          <div>
-            Logs
-          </div>
-          <div v-for="log in logs" :key="log.id">
-            {{ logs }}
-          </div>
-          <PButton @click="nextLogsPage">
-            Next log
-          </PButton>
-        </template>
-        <template #task-runs>
-          <div>Task Runs</div>
-          <div v-for="taskRun in taskRuns" :key="taskRun.id">
-            {{ taskRun }}
-          </div>
-          <PButton @click="nextRunPage">
-            Next run
-          </PButton>
-        </template>
-
-        <template #sub-flow-runs>
-          <div>
-            Sub Flow Runs
-          </div>
-
-          <div>
-            {{ subFlowRuns }}
-          </div>
-        </template>
-      </p-tabs>
     </template>
 
     <p-tabs :tabs="tabs">
+      <template #logs>
+        <div>
+          Logs
+        </div>
+        <div v-for="log in logs" :key="log.id">
+          {{ logs }}
+        </div>
+        <PButton @click="nextLogsPage">
+          Next log
+        </PButton>
+      </template>
+      <template #task-runs>
+        <div>Task Runs</div>
+        <div v-for="taskRun in taskRuns" :key="taskRun.id">
+          {{ taskRun }}
+        </div>
+        <PButton @click="nextRunPage">
+          Next run
+        </PButton>
+      </template>
       <template #sub-flow-runs>
         <FlowRunList :flow-runs="subFlowRuns" :selected="selectedSubFlowRuns" disabled @bottom="loadMoreSubFlowRuns" />
       </template>
@@ -69,9 +56,6 @@
     <div>
       {{ flowRunGraph }}
     </div>
-<<<<<<< HEAD
-  </p-layout-default>
-=======
 
     <div>
       Sub Flow Runs
@@ -81,7 +65,6 @@
       {{ subFlowRunTasks }}
     </div>
   </p-layout-well>
->>>>>>> 6fa4d593
 </template>
 
 <script lang="ts" setup>
@@ -89,19 +72,15 @@
   import { PButton } from '@prefecthq/prefect-design'
   import { useSubscription } from '@prefecthq/vue-compositions'
   import { SubscriptionOptions } from '@prefecthq/vue-compositions/src/subscribe/types'
-  import { computed, ref, watch, watchEffect } from 'vue'
+  import { computed, ref, watch } from 'vue'
   import { deploymentsApi } from '@/services/deploymentsApi'
   import { flowRunsApi } from '@/services/flowRunsApi'
   import { flowsApi } from '@/services/flowsApi'
   import { logsApi } from '@/services/logsApi'
   import { taskRunsApi } from '@/services/taskRunsApi'
 
-<<<<<<< HEAD
-  const flowRunTabs = ['Logs', 'Task runs', 'Sub flow runs']
-=======
   const tabs = ['Logs', 'Task Runs', 'Sub Flow Runs']
 
->>>>>>> 6fa4d593
   const flowRunId = useRouteParam('id')
   const options: SubscriptionOptions = { interval:  5000 }
 
