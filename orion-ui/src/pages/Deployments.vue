--- conflicted
+++ resolved
@@ -3,24 +3,14 @@
     <template #header>
       Deployments
     </template>
-<<<<<<< HEAD
 
     <SearchInput v-model="deploymentSearchInput" placeholder="Search..." label="Search by flow or deployment name" />
-    <div v-for="deployment in filteredDeployments" :key="deployment.id" class="mb-4">
-      {{ deployment }}
-    </div>
-=======
     <DeploymentsTable :deployments="deployments" @delete="deploymentsSubscription.refresh()" />
->>>>>>> 9af8ee96
   </p-layout-default>
 </template>
 
 <script lang="ts" setup>
-<<<<<<< HEAD
-  import { SearchInput, Deployment } from '@prefecthq/orion-design'
-=======
-  import { DeploymentsTable } from '@prefecthq/orion-design'
->>>>>>> 9af8ee96
+  import { SearchInput, Deployment, DeploymentsTable } from '@prefecthq/orion-design'
   import { useSubscription } from '@prefecthq/vue-compositions'
   import { computed, ref } from 'vue'
   import { deploymentsApi } from '@/services/deploymentsApi'
