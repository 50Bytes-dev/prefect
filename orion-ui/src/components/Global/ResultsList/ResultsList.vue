--- conflicted
+++ resolved
@@ -63,13 +63,9 @@
 let watcher: WatchStopHandle
 
 const getData = async () => {
-<<<<<<< HEAD
-  if (watcher) watcher()
-=======
   if (watcher) {
       watcher()
   }
->>>>>>> 9ee7b059
 
   loading.value = true
 
