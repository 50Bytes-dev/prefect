--- conflicted
+++ resolved
@@ -14,11 +14,7 @@
   },
   "dependencies": {
     "@prefecthq/miter-design": "0.1.34",
-<<<<<<< HEAD
-    "@prefecthq/orion-design": "1.0.0-16",
-=======
     "@prefecthq/orion-design": "1.0.0-17",
->>>>>>> 81d05cf5
     "@prefecthq/prefect-design": "0.0.37",
     "@prefecthq/vue-compositions": "0.1.29",
     "@types/lodash.debounce": "4.0.7",
