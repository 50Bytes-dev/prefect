import { Can, WorkspacePermission, WorkspaceFeatureFlag } from '@prefecthq/prefect-ui-library'
import { InjectionKey } from 'vue'

const featureFlags = [
<<<<<<< HEAD
  "access:workers",
  "access:work_pools",
  "access:artifacts",
  "access:deploymentStatus",
  "access:workQueueStatus",
  "access:enhancedSchedulingUi"
=======
  'access:workers',
  'access:work_pools',
  'access:artifacts',
  'access:deploymentStatus',
  'access:workQueueStatus',
  'access:flowRunInfraOverrides',
>>>>>>> 224fe561
] as const

export type FeatureFlag = typeof featureFlags[number] | WorkspaceFeatureFlag

export type Permission = FeatureFlag | WorkspacePermission

export const canKey: InjectionKey<Can<Permission>> = Symbol('canInjectionKey')<|MERGE_RESOLUTION|>--- conflicted
+++ resolved
@@ -2,21 +2,12 @@
 import { InjectionKey } from 'vue'
 
 const featureFlags = [
-<<<<<<< HEAD
-  "access:workers",
-  "access:work_pools",
-  "access:artifacts",
-  "access:deploymentStatus",
-  "access:workQueueStatus",
-  "access:enhancedSchedulingUi"
-=======
   'access:workers',
   'access:work_pools',
   'access:artifacts',
   'access:deploymentStatus',
   'access:workQueueStatus',
   'access:flowRunInfraOverrides',
->>>>>>> 224fe561
 ] as const
 
 export type FeatureFlag = typeof featureFlags[number] | WorkspaceFeatureFlag
