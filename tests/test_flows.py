import enum
import time
from typing import List

import anyio
import pydantic
import pytest

from prefect import flow, tags, task, get_run_logger
from prefect.client import OrionClient
from prefect.engine import raise_failed_state
from prefect.exceptions import ParameterTypeError
from prefect.flows import Flow
from prefect.orion.schemas.core import TaskRunResult
from prefect.orion.schemas.data import DataDocument
from prefect.orion.schemas.states import State, StateType
from prefect.utilities.hashing import file_hash
from prefect.utilities.testing import exceptions_equal


class TestFlow:
    def test_initializes(self):
        f = Flow(name="test", fn=lambda **kwargs: 42, version="A", description="B")
        assert f.name == "test"
        assert f.fn() == 42
        assert f.version == "A"
        assert f.description == "B"

    def test_initializes_with_default_version(self):
        f = Flow(name="test", fn=lambda **kwargs: 42)
        assert isinstance(f.version, str)

    def test_version_none_if_interactively_defined(self):
        "Defining functions interactively does not set __file__ global"

        def ipython_function():
            pass

        del ipython_function.__globals__["__file__"]

        f = Flow(name="test", fn=ipython_function)
        assert f.version is None

    def test_raises_on_bad_funcs(self):
        with pytest.raises(TypeError):
            Flow(name="test", fn={})

    def test_default_description_is_from_docstring(self):
        def my_fn():
            """
            Hello
            """
            pass

        f = Flow(
            name="test",
            fn=my_fn,
        )
        assert f.description == "Hello"

    def test_default_name_is_from_function(self):
        def my_fn():
            pass

        f = Flow(
            fn=my_fn,
        )
        assert f.name == "my-fn"

    def test_raises_clear_error_when_not_compatible_with_validator(self):
        def my_fn(v__args):
            pass

        with pytest.raises(
            ValueError,
            match="Flow function is not compatible with `validate_parameters`",
        ):
            Flow(fn=my_fn)


class TestDecorator:
    def test_flow_decorator_initializes(self):
        # TODO: We should cover initialization with a task runner once introduced
        @flow(name="foo", version="B")
        def my_flow():
            return "bar"

        assert isinstance(my_flow, Flow)
        assert my_flow.name == "foo"
        assert my_flow.version == "B"
        assert my_flow.fn() == "bar"

    def test_flow_decorator_sets_default_version(self):
        my_flow = flow(file_hash)

        assert my_flow.version == file_hash(file_hash.__globals__["__file__"])


class TestFlowCall:
    async def test_call_creates_flow_run_and_runs(self):
        @flow(version="test")
        def foo(x, y=3, z=3):
            return x + y + z

        state = foo(1, 2)
        assert isinstance(state, State)
        assert state.result() == 6
        assert state.state_details.flow_run_id is not None

        async with OrionClient() as client:
            flow_run = await client.read_flow_run(state.state_details.flow_run_id)
        assert flow_run.id == state.state_details.flow_run_id
        assert flow_run.parameters == {"x": 1, "y": 2, "z": 3}
        assert flow_run.flow_version == foo.version

    async def test_async_call_creates_flow_run_and_runs(self):
        @flow(version="test")
        async def foo(x, y=3, z=3):
            return x + y + z

        state = await foo(1, 2)
        assert isinstance(state, State)
        assert state.result() == 6
        assert state.state_details.flow_run_id is not None

        async with OrionClient() as client:
            flow_run = await client.read_flow_run(state.state_details.flow_run_id)
        assert flow_run.id == state.state_details.flow_run_id
        assert flow_run.parameters == {"x": 1, "y": 2, "z": 3}
        assert flow_run.flow_version == foo.version

    def test_call_coerces_parameter_types(self):
        class CustomType(pydantic.BaseModel):
            z: int

        @flow(version="test")
        def foo(x: int, y: List[int], zt: CustomType):
            return x + sum(y) + zt.z

        state = foo(x="1", y=["2", "3"], zt=CustomType(z=4).dict())
        assert state.result() == 10

    def test_call_with_variadic_args(self):
        @flow
        def test_flow(*foo, bar):
            return foo, bar

        assert test_flow(1, 2, 3, bar=4).result() == ((1, 2, 3), 4)

    def test_call_with_variadic_keyword_args(self):
        @flow
        def test_flow(foo, bar, **foobar):
            return foo, bar, foobar

        assert test_flow(1, 2, x=3, y=4, z=5).result() == (1, 2, dict(x=3, y=4, z=5))

    def test_call_raises_on_incompatible_parameter_types(self):
        @flow(version="test")
        def foo(x: int):
            pass

        # No error until the state is unpacked
        state = foo(x="foo")

        assert state.is_failed()
        with pytest.raises(
            ParameterTypeError,
            match="value is not a valid integer",
        ):
            raise state.result()

    def test_call_ignores_incompatible_parameter_types_if_asked(self):
        @flow(version="test", validate_parameters=False)
        def foo(x: int):
            return x

        assert foo(x="foo").result() == "foo"

    @pytest.mark.parametrize("error", [ValueError("Hello"), None])
    def test_final_state_reflects_exceptions_during_run(self, error):
        @flow(version="test")
        def foo():
            if error:
                raise error

        state = foo()

        # Assert the final state is correct
        assert state.is_failed() if error else state.is_completed()
        assert exceptions_equal(state.result(raise_on_failure=False), error)

    def test_final_state_respects_returned_state(sel):
        @flow(version="test")
        def foo():
            return State(
                type=StateType.FAILED,
                message="Test returned state",
                data=DataDocument.encode("json", "hello!"),
            )

        state = foo()

        # Assert the final state is correct
        assert state.is_failed()
        assert state.result(raise_on_failure=False) == "hello!"
        assert state.message == "Test returned state"

    def test_flow_state_reflects_returned_task_run_state(self):
        @task
        def fail():
            raise ValueError("Test")

        @flow(version="test")
        def foo():
            return fail()

        flow_state = foo()

        assert flow_state.is_failed()

        # The task run state is returned as the data of the flow state
        task_run_state = flow_state.result(raise_on_failure=False)
        assert isinstance(task_run_state, State)
        assert task_run_state.is_failed()
        with pytest.raises(ValueError, match="Test"):
            task_run_state.result()

    def test_flow_state_defaults_to_task_states_when_no_return_failure(self):
        @task
        def fail():
            raise ValueError("Test")

        @flow(version="test")
        def foo():
            fail()
            fail()
            return None

        flow_state = foo()

        assert flow_state.is_failed()

        # The task run states are returned as the data of the flow state
        task_run_states = flow_state.result(raise_on_failure=False)
        assert len(task_run_states) == 2
        assert all(isinstance(state, State) for state in task_run_states)
        task_run_state = task_run_states[0]
        assert task_run_state.is_failed()
        with pytest.raises(ValueError, match="Test"):
            raise_failed_state(task_run_states[0])

    def test_flow_state_defaults_to_task_states_when_no_return_completed(self):
        @task
        def succeed():
            return "foo"

        @flow(version="test")
        def foo():
            succeed()
            succeed()
            return None

        flow_state = foo()

        # The task run states are returned as the data of the flow state
        task_run_states = flow_state.result()
        assert len(task_run_states) == 2
        assert all(isinstance(state, State) for state in task_run_states)
        assert task_run_states[0].result() == "foo"

    def test_flow_state_default_includes_subflow_states(self):
        @task
        def succeed():
            return "foo"

        @flow
        def fail():
            raise ValueError("bar")

        @flow(version="test")
        def foo():
            succeed()
            fail()
            return None

        states = foo().result(raise_on_failure=False)
        assert len(states) == 2
        assert all(isinstance(state, State) for state in states)
        assert states[0].result() == "foo"
        with pytest.raises(ValueError, match="bar"):
            raise_failed_state(states[1])

    def test_flow_state_default_handles_nested_failures(self):
        @task
        def fail_task():
            raise ValueError("foo")

        @flow
        def fail_flow():
            fail_task()

        @flow
        def wrapper_flow():
            fail_flow()

        @flow(version="test")
        def foo():
            wrapper_flow()
            return None

        states = foo().result(raise_on_failure=False)
        assert len(states) == 1
        state = states[0]
        assert isinstance(state, State)
        with pytest.raises(ValueError, match="foo"):
            raise_failed_state(state)

    def test_flow_state_reflects_returned_multiple_task_run_states(self):
        @task
        def fail1():
            raise ValueError("Test 1")

        @task
        def fail2():
            raise ValueError("Test 2")

        @task
        def succeed():
            return True

        @flow(version="test")
        def foo():
            return fail1(), fail2(), succeed()

        flow_state = foo()
        assert flow_state.is_failed()
        assert flow_state.message == "2/3 states failed."

        # The task run states are attached as a tuple
        first, second, third = flow_state.result(raise_on_failure=False)
        assert first.is_failed()
        assert second.is_failed()
        assert third.is_completed()

        with pytest.raises(ValueError, match="Test 1"):
            first.result()

        with pytest.raises(ValueError, match="Test 2"):
            second.result()


class TestSubflowRuns:
    async def test_subflow_call_with_no_tasks(self):
        @flow(version="foo")
        def child(x, y, z):
            return x + y + z

        @flow(version="bar")
        def parent(x, y=2, z=3):
            subflow_state = child(x, y, z)
            return subflow_state

        parent_state = parent(1, 2)
        assert isinstance(parent_state, State)

        child_state = parent_state.result()
        assert child_state.result() == 6

    def test_subflow_call_with_returned_task(self):
        @task
        def compute(x, y, z):
            return x + y + z

        @flow(version="foo")
        def child(x, y, z):
            return compute(x, y, z)

        @flow(version="bar")
        def parent(x, y=2, z=3):
            return child(x, y, z)

        parent_state = parent(1, 2)
        assert isinstance(parent_state, State)
        child_state = parent_state.result()
        assert child_state.result().result() == 6

    async def test_async_flow_with_async_subflow_and_async_task(self):
        @task
        async def compute_async(x, y, z):
            return x + y + z

        @flow(version="foo")
        async def child(x, y, z):
            return await compute_async(x, y, z)

        @flow(version="bar")
        async def parent(x, y=2, z=3):
            return await child(x, y, z)

        parent_state = await parent(1, 2)
        assert isinstance(parent_state, State)
        child_state = parent_state.result()
        assert child_state.result().result() == 6

    async def test_async_flow_with_async_subflow_and_sync_task(self):
        @task
        def compute(x, y, z):
            return x + y + z

        @flow(version="foo")
        async def child(x, y, z):
            return compute(x, y, z)

        @flow(version="bar")
        async def parent(x, y=2, z=3):
            return await child(x, y, z)

        parent_state = await parent(1, 2)
        assert isinstance(parent_state, State)
        child_state = parent_state.result()
        assert child_state.result().result() == 6

    async def test_async_flow_with_sync_subflow_and_sync_task(self):
        @task
        def compute(x, y, z):
            return x + y + z

        @flow(version="foo")
        def child(x, y, z):
            return compute(x, y, z)

        @flow(version="bar")
        async def parent(x, y=2, z=3):
            return child(x, y, z)

        parent_state = await parent(1, 2)
        assert isinstance(parent_state, State)
        child_state = parent_state.result()
        assert child_state.result().result() == 6

    async def test_subflow_relationship_tracking(self, orion_client):
        @flow()
        def child(x, y):
            return x + y

        @flow()
        def parent():
            subflow_state = child(1, 2)
            return subflow_state

        parent_state = parent()
        parent_flow_run_id = parent_state.state_details.flow_run_id
        child_state = parent_state.result()
        child_flow_run_id = child_state.state_details.flow_run_id

        child_flow_run = await orion_client.read_flow_run(child_flow_run_id)

        # This task represents the child flow run in the parent
        parent_flow_run_task = await orion_client.read_task_run(
            child_flow_run.parent_task_run_id
        )

        assert (
            parent_flow_run_id != child_flow_run_id
        ), "The subflow run and parent flow run are distinct"

        assert (
            child_state.state_details.task_run_id == parent_flow_run_task.id
        ), "The client subflow run state links to the parent task"

        assert all(
            state.state_details.task_run_id == parent_flow_run_task.id
            for state in await orion_client.read_flow_run_states(child_flow_run_id)
        ), "All server subflow run states link to the parent task"

        assert (
            parent_flow_run_task.state.state_details.child_flow_run_id
            == child_flow_run_id
        ), "The parent task links to the subflow run id"

        assert (
            parent_flow_run_task.state.state_details.flow_run_id == parent_flow_run_id
        ), "The parent task belongs to the parent flow"

        assert (
            child_flow_run.parent_task_run_id == parent_flow_run_task.id
        ), "The server subflow run links to the parent task"

        assert (
            child_flow_run.id == child_flow_run_id
        ), "The server subflow run id matches the client"


class TestFlowRunTags:
    async def test_flow_run_tags_added_at_call(self, orion_client):
        @flow
        def my_flow():
            pass

        with tags("a", "b"):
            state = my_flow()

        flow_run = await orion_client.read_flow_run(state.state_details.flow_run_id)
        assert set(flow_run.tags) == {"a", "b"}

    async def test_flow_run_tags_added_to_subflows(self, orion_client):
        @flow
        def my_flow():
            with tags("c", "d"):
                return my_subflow()

        @flow
        def my_subflow():
            pass

        with tags("a", "b"):
            subflow_state = my_flow().result()

        flow_run = await orion_client.read_flow_run(
            subflow_state.state_details.flow_run_id
        )
        assert set(flow_run.tags) == {"a", "b", "c", "d"}


class TestFlowTimeouts:
    def test_flows_fail_with_timeout(self):
        @flow(timeout_seconds=0.1)
        def my_flow():
            time.sleep(1)

        state = my_flow()
        assert state.is_failed()
        assert state.name == "TimedOut"
        assert "exceeded timeout of 0.1 seconds" in state.message

    async def test_async_flows_fail_with_timeout(self):
        @flow(timeout_seconds=0.1)
        async def my_flow():
            await anyio.sleep(1)

        state = await my_flow()
        assert state.is_failed()
        assert state.name == "TimedOut"
        assert "exceeded timeout of 0.1 seconds" in state.message

    def test_timeout_only_applies_if_exceeded(self):
        @flow(timeout_seconds=0.5)
        def my_flow():
            time.sleep(0.1)

        state = my_flow()
        assert state.is_completed()

    def test_timeout_does_not_wait_for_completion_for_sync_flows(self, tmp_path):
        """
        Sync flows are not cancellable, we can stop waiting for the worker thread but
        it will continue running the flow code in the background. This test ensures
        that the engine continues without waiting for the sleeping flow to finish.
        """
        canary_file = tmp_path / "canary"

        @flow(timeout_seconds=0.1)
        def my_flow():
            time.sleep(1)
            canary_file.touch()

        t0 = time.perf_counter()
        state = my_flow()
        t1 = time.perf_counter()

        assert state.is_failed()
        assert "exceeded timeout of 0.1 seconds" in state.message
        assert t1 - t0 < 1, f"The engine returns without waiting; took {t1-t0}s"

        # Unfortunately, the worker thread continues running and we cannot stop it from
        # doing so. The canary file _will_ be created.
        time.sleep(1)
        assert canary_file.exists()

    def test_timeout_stops_execution_at_next_task_for_sync_flows(self, tmp_path):
        """
        Sync flow runs tasks will fail after a timeout which will cause the flow to exit
        """
        canary_file = tmp_path / "canary"
        task_canary_file = tmp_path / "task_canary"

        @task
        def my_task():
            task_canary_file.touch()

        @flow(timeout_seconds=0.1)
        def my_flow():
            time.sleep(0.25)
            my_task()
            canary_file.touch()  # Should not run

        state = my_flow()

        assert state.is_failed()
        assert "exceeded timeout of 0.1 seconds" in state.message

        # Wait in case the flow is just sleeping
        time.sleep(0.5)

        assert not canary_file.exists()
        assert not task_canary_file.exists()

    async def test_timeout_stops_execution_after_await_for_async_flows(self, tmp_path):
        """
        Async flow runs can be cancelled after a timeout
        """
        canary_file = tmp_path / "canary"

        @flow(timeout_seconds=0.1)
        async def my_flow():
            for _ in range(20):  # Sleep in intervals to give more chances for interrupt
                await anyio.sleep(0.1)
            canary_file.touch()  # Should not run

        t0 = anyio.current_time()
        state = await my_flow()
        t1 = anyio.current_time()

        assert state.is_failed()
        assert "exceeded timeout of 0.1 seconds" in state.message

        # Wait in case the flow is just sleeping
        await anyio.sleep(1)

        assert not canary_file.exists()
        assert t1 - t0 < 1.5, f"The engine returns without waiting; took {t1-t0}s"

    async def test_timeout_stops_execution_in_async_subflows(self, tmp_path):
        """
        Async flow runs can be cancelled after a timeout
        """
        canary_file = tmp_path / "canary"

        @flow(timeout_seconds=0.1)
        async def my_subflow():
            for _ in range(20):  # Sleep in intervals to give more chances for interrupt
                await anyio.sleep(0.1)
            canary_file.touch()  # Should not run

        @flow
        async def my_flow():
            t0 = anyio.current_time()
            subflow_state = await my_subflow()
            t1 = anyio.current_time()
            return t1 - t0, subflow_state

        state = await my_flow()

        runtime, subflow_state = state.result()
        assert "exceeded timeout of 0.1 seconds" in subflow_state.message

        assert not canary_file.exists()
        assert runtime < 1.5, f"The engine returns without waiting; took {runtime}s"

    async def test_timeout_stops_execution_in_sync_subflows(self, tmp_path):
        """
        Sync flow runs can be cancelled after a timeout once a task is called
        """
        canary_file = tmp_path / "canary"

        @task
        def timeout_noticing_task():
            pass

        @flow(timeout_seconds=0.1)
        def my_subflow():
            time.sleep(0.5)
            timeout_noticing_task()
            time.sleep(0.5)
            canary_file.touch()  # Should not run

        @flow
        def my_flow():
            t0 = time.perf_counter()
            subflow_state = my_subflow()
            t1 = time.perf_counter()
            return t1 - t0, subflow_state

        state = my_flow()

        runtime, subflow_state = state.result()
        assert "exceeded timeout of 0.1 seconds" in subflow_state.message

        # Wait in case the flow is just sleeping and will still create the canary
        time.sleep(1)

        assert not canary_file.exists()
        assert runtime < 1, f"The engine returns without waiting; took {runtime}s"


class ParameterTestModel(pydantic.BaseModel):
    data: int


class ParameterTestClass:
    pass


class ParameterTestEnum(enum.Enum):
    X = 1
    Y = 2


class TestFlowParameterTypes:
    def test_flow_parameters_cannot_be_unserialiable_types(self):
        @flow
        def my_flow(x):
            return x

        with pytest.raises(
            ParameterTypeError,
            match=(
                "Flow parameters must be JSON serializable. "
                "Parameter 'x' is of unserializable type 'ParameterTestClass'"
            ),
        ):
            my_flow(ParameterTestClass())

    def test_flow_parameters_can_be_pydantic_types(self):
        @flow
        def my_flow(x):
            return x

        assert my_flow(ParameterTestModel(data=1)).result() == ParameterTestModel(
            data=1
        )

    @pytest.mark.parametrize(
        "data", ([1, 2, 3], {"foo": "bar"}, {"x", "y"}, 1, "foo", ParameterTestEnum.X)
    )
    def test_flow_parameters_can_be_jsonable_python_types(self, data):
        @flow
        def my_flow(x):
            return x

        assert my_flow(data).result() == data

    def test_subflow_parameters_cannot_be_unserialiable_types(self):
        @flow
        def my_flow():
            return my_subflow(ParameterTestClass())

        @flow
        def my_subflow(x):
            return x

        with pytest.raises(
            ParameterTypeError,
            match=(
                "Flow parameters must be JSON serializable. "
                "Parameter 'x' is of unserializable type 'ParameterTestClass'"
            ),
        ):
            my_flow().result()

    def test_subflow_parameters_can_be_pydantic_types(self):
        @flow
        def my_flow():
            return my_subflow(ParameterTestModel(data=1))

        @flow
        def my_subflow(x):
            return x

        assert my_flow().result() == ParameterTestModel(data=1)

    def test_subflow_parameters_from_future_cannot_be_unserialiable_types(self):
        @flow
        def my_flow():
            return my_subflow(identity(ParameterTestClass()))

        @task
        def identity(x):
            return x

        @flow
        def my_subflow(x):
            return x

        with pytest.raises(
            ParameterTypeError,
            match=(
                "Flow parameters must be JSON serializable. "
                "Parameter 'x' is of unserializable type 'ParameterTestClass'"
            ),
        ):
            my_flow().result()

    def test_subflow_parameters_can_be_pydantic_types(self):
        @flow
        def my_flow():
            return my_subflow(identity(ParameterTestModel(data=1)))

        @task
        def identity(x):
            return x

        @flow
        def my_subflow(x):
            return x

        assert my_flow().result().result() == ParameterTestModel(data=1)


class TestSubflowTaskInputs:
    async def test_subflow_with_one_upstream_kwarg(self, orion_client):
        @task
        def foo(x):
            return x

        @flow
        def bar(x, y):
            return x + y

        @flow
        def test_flow():
            a = foo(1)
            b = bar(x=a, y=1)
            return a, b

        flow_state = test_flow()
        a, b = flow_state.result()

        task_run = await orion_client.read_task_run(b.state_details.task_run_id)

        assert task_run.task_inputs == dict(
            x=[TaskRunResult(id=a.state_details.task_run_id)],
            y=[],
        )

    async def test_subflow_with_no_upstream_tasks(self, orion_client):
        @flow
        def bar(x, y):
            return x + y

        @flow
        def test_flow():
            return bar(x=2, y=1)

        flow_state = test_flow()
        state = flow_state.result()

        task_run = await orion_client.read_task_run(state.state_details.task_run_id)

        assert task_run.task_inputs == dict(
            x=[],
            y=[],
        )


@pytest.mark.enable_orion_handler
class TestFlowRunLogs:
    async def test_user_logs_are_sent_to_orion(self, orion_client):
        @flow
        def my_flow():
            logger = get_run_logger()
            logger.info("Hello world!")

        my_flow()

        logs = await orion_client.read_logs()
        assert "Hello world!" in {log.message for log in logs}

<<<<<<< HEAD
    async def test_repeated_flow_calls_send_logs_to_orion(self, orion_client):
        @flow
        def my_flow(i):
            logger = get_run_logger()
            logger.info(f"Hello {i}")

        my_flow(1)
        my_flow(2)

        logs = await orion_client.read_logs()
        assert {"Hello 1", "Hello 2"}.issubset({log.message for log in logs})
=======
    async def test_tracebacks_are_logged(self, orion_client):
        @flow
        def my_flow():
            logger = get_run_logger()
            try:
                x + y
            except:
                logger.error("There was an issue", exc_info=True)

        my_flow()

        logs = await orion_client.read_logs()
        error_log = [log.message for log in logs if log.level == 40].pop()
        assert "NameError" in error_log
        assert "x + y" in error_log
>>>>>>> 3483dd0f

    async def test_opt_out_logs_are_not_sent_to_orion(self, orion_client):
        @flow
        def my_flow():
            logger = get_run_logger()
            logger.info(
                "Hello world!",
                extra={"send_to_orion": False},
            )

        my_flow()

        logs = await orion_client.read_logs()
        assert "Hello world!" not in {log.message for log in logs}

    async def test_logs_are_given_correct_id(self, orion_client):
        @flow
        def my_flow():
            logger = get_run_logger()
            logger.info("Hello world!")

        state = my_flow()
        flow_run_id = state.state_details.flow_run_id

        logs = await orion_client.read_logs()
        assert all([log.flow_run_id == flow_run_id for log in logs])
        assert all([log.task_run_id is None for log in logs])


@pytest.mark.enable_orion_handler
class TestSubflowRunLogs:
    async def test_subflow_logs_are_written_correctly(self, orion_client):
        @flow
        def my_subflow():
            logger = get_run_logger()
            logger.info("Hello smaller world!")

        @flow
        def my_flow():
            logger = get_run_logger()
            logger.info("Hello world!")
            return my_subflow()

        state = my_flow()
        flow_run_id = state.state_details.flow_run_id
        subflow_run_id = state.result().state_details.flow_run_id

        logs = await orion_client.read_logs()
        assert all([log.task_run_id is None for log in logs])
        assert all([log.flow_run_id == flow_run_id for log in logs[:-1]])
        assert logs[-1].message == "Hello smaller world!"
        assert logs[-1].flow_run_id == subflow_run_id

    async def test_subflow_logs_are_written_correctly_with_tasks(self, orion_client):
        @task
        def a_log_task():
            logger = get_run_logger()
            logger.info("Task log")

        @flow
        def my_subflow():
            a_log_task()
            logger = get_run_logger()
            logger.info("Hello smaller world!")

        @flow
        def my_flow():
            logger = get_run_logger()
            logger.info("Hello world!")
            return my_subflow()

        state = my_flow()
        flow_run_id = state.state_details.flow_run_id
        subflow_run_id = state.result().state_details.flow_run_id

        logs = await orion_client.read_logs()
        task_run_logs = [log for log in logs if log.task_run_id is not None]
        assert len(task_run_logs) == 1
        assert task_run_logs[0].flow_run_id == subflow_run_id
        assert logs[-1].message == "Hello smaller world!"
        assert logs[-1].flow_run_id == subflow_run_id<|MERGE_RESOLUTION|>--- conflicted
+++ resolved
@@ -866,7 +866,6 @@
         logs = await orion_client.read_logs()
         assert "Hello world!" in {log.message for log in logs}
 
-<<<<<<< HEAD
     async def test_repeated_flow_calls_send_logs_to_orion(self, orion_client):
         @flow
         def my_flow(i):
@@ -878,7 +877,7 @@
 
         logs = await orion_client.read_logs()
         assert {"Hello 1", "Hello 2"}.issubset({log.message for log in logs})
-=======
+
     async def test_tracebacks_are_logged(self, orion_client):
         @flow
         def my_flow():
@@ -894,7 +893,6 @@
         error_log = [log.message for log in logs if log.level == 40].pop()
         assert "NameError" in error_log
         assert "x + y" in error_log
->>>>>>> 3483dd0f
 
     async def test_opt_out_logs_are_not_sent_to_orion(self, orion_client):
         @flow
