import marshmallow
import datetime
import prefect
import pytest
import marshmallow
from prefect import schedules, __version__
from prefect.serialization import schedule as schemas


all_schedule_classes = set(
    cls
    for cls in schedules.__dict__.values()
    if isinstance(cls, type)
    and issubclass(cls, schedules.Schedule)
    and cls is not schedules.Schedule
)


@pytest.fixture()
def interval_schedule():
    return schedules.IntervalSchedule(
        interval=datetime.timedelta(hours=1), start_date=datetime.datetime(2020, 1, 1)
    )


@pytest.fixture()
def cron_schedule():
    return schedules.CronSchedule(cron="0 0 * * *")


def test_all_schedules_have_serialization_schemas():
    """
    Tests that all Schedule subclasses in prefect.schedules have corresponding schemas
    in prefect.serialization.schedule
    """

    assert set(s.__name__ for s in all_schedule_classes) == set(
        schemas.ScheduleSchema.type_schemas.keys()
    ), "Not every schedule class has an associated schema"


def test_all_schedules_have_deserialization_schemas():
    """
    Tests that all Schedule subclasses in prefect.schedules have corresponding schemas
    in prefect.serialization.schedule with the correct deserialization class
    """

    assert all_schedule_classes == set(
        s.Meta.object_class for s in schemas.ScheduleSchema.type_schemas.values()
    ), "Not every schedule class has an associated schema"


def test_deserialize_without_type_fails():
    with pytest.raises(marshmallow.exceptions.ValidationError):
        schemas.ScheduleSchema().load({})


def test_deserialize_bad_type_fails():
    with pytest.raises(marshmallow.exceptions.ValidationError):
        schemas.ScheduleSchema().load({"type": "BadSchedule"})


def test_serialize_cron_schedule(cron_schedule):
    schema = schemas.CronScheduleSchema()
    assert schema.dump(cron_schedule) == {
        "cron": cron_schedule.cron,
        "__version__": __version__,
    }


def test_serialize_interval_schedule(interval_schedule):
    schema = schemas.IntervalScheduleSchema()
    assert schema.dump(interval_schedule) == {
        "start_date": interval_schedule.start_date.isoformat(),
        "interval": interval_schedule.interval.total_seconds(),
        "__version__": __version__,
<<<<<<< HEAD
    }


def test_serialize_date_schedule(date_schedule):
    schema = schemas.DateScheduleSchema()
    assert schema.dump(date_schedule) == {
        "dates": [d.isoformat() for d in date_schedule.dates],
        "__version__": __version__,
=======
>>>>>>> c243e1c8
    }<|MERGE_RESOLUTION|>--- conflicted
+++ resolved
@@ -74,15 +74,4 @@
         "start_date": interval_schedule.start_date.isoformat(),
         "interval": interval_schedule.interval.total_seconds(),
         "__version__": __version__,
-<<<<<<< HEAD
-    }
-
-
-def test_serialize_date_schedule(date_schedule):
-    schema = schemas.DateScheduleSchema()
-    assert schema.dump(date_schedule) == {
-        "dates": [d.isoformat() for d in date_schedule.dates],
-        "__version__": __version__,
-=======
->>>>>>> c243e1c8
     }