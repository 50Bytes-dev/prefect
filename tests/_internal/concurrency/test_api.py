import asyncio
import contextlib
import contextvars
import time

import pytest

from prefect._internal.concurrency.api import create_call, from_async, from_sync


def identity(x):
    return x


async def aidentity(x):
    return x


TEST_CONTEXTVAR = contextvars.ContextVar("TEST_CONTEXTVAR")


def get_contextvar():
    return TEST_CONTEXTVAR.get()


async def aget_contextvar():
    return TEST_CONTEXTVAR.get()


def sleep_repeatedly(seconds: int):
    # Synchronous sleeps cannot be interrupted unless a signal is used, so we check
    # for cancellation between sleep calls
    for i in range(seconds * 10):
        time.sleep(float(i) / 10)


@contextlib.contextmanager
def set_contextvar(value):
    try:
        token = TEST_CONTEXTVAR.set(value)
        yield
    finally:
        TEST_CONTEXTVAR.reset(token)


@pytest.mark.parametrize("work", [identity, aidentity])
async def test_from_async_supervise_call_in_new_worker(work):
    supervisor = from_async.call_soon_in_new_thread(create_call(work, 1))
    assert await supervisor.result() == 1


@pytest.mark.parametrize("work", [identity, aidentity])
def test_from_sync_supervise_call_in_new_worker(work):
    supervisor = from_sync.call_soon_in_new_thread(create_call(work, 1))
    assert supervisor.result() == 1


async def test_from_async_supervise_call_in_global_thread():
    supervisor = from_async.call_soon_in_global_thread(create_call(aidentity, 1))
    assert await supervisor.result() == 1


def test_from_sync_supervise_call_in_global_thread():
    supervisor = from_sync.call_soon_in_global_thread(create_call(aidentity, 1))
    assert supervisor.result() == 1


@pytest.mark.parametrize("from_module", [from_async, from_sync])
async def test_send_callback_no_call_context(from_module):
    with pytest.raises(RuntimeError, match="No call found in context"):
        getattr(from_module, "send_callback")(create_call(identity, 1))


@pytest.mark.parametrize("work", [identity, aidentity])
async def test_from_async_send_callback_from_worker(work):
    async def worker():
        future = from_async.send_callback(create_call(work, 1))
        assert await future == 1
        return 2

    supervisor = from_async.call_soon_in_new_thread(create_call(worker))
    assert await supervisor.result() == 2


@pytest.mark.parametrize("work", [identity, aidentity])
def test_from_sync_send_callback_from_worker(work):
    def worker():
        future = from_sync.send_callback(create_call(work, 1))
        assert future.result() == 1
        return 2

    supervisor = from_sync.call_soon_in_new_thread(create_call(worker))
    assert supervisor.result() == 2


@pytest.mark.parametrize("work", [identity, aidentity])
async def test_from_async_send_callback_from_global(work):
    async def from_global():
        future = from_async.send_callback(create_call(work, 1))
        assert await future == 1
        return 2

    supervisor = from_async.call_soon_in_global_thread(create_call(from_global))
    assert await supervisor.result() == 2


<<<<<<< HEAD
async def test_from_async_send_call_to_supervising_thread_from_runtime_allows_concurrency():
=======
async def test_from_async_send_callback_from_runtime_allows_concurrency():
>>>>>>> fb5b93ae
    last_task_run = None

    async def sleep_then_set(n):
        # Sleep for an inverse amount so later tasks sleep less
        print(f"Starting task {n}")
        await asyncio.sleep(1 / (n * 100))
        nonlocal last_task_run
        last_task_run = n
        print(f"Finished task {n}")

<<<<<<< HEAD
    async def from_runtime():
        futures = []
        futures.append(
            from_async.send_call_to_supervising_thread(create_call(sleep_then_set, 1))
        )
        futures.append(
            from_async.send_call_to_supervising_thread(create_call(sleep_then_set, 2))
        )
        futures.append(
            from_async.send_call_to_supervising_thread(create_call(sleep_then_set, 3))
        )
        await asyncio.gather(*futures)
        return last_task_run

    supervisor = from_async.supervise_call_in_runtime_thread(create_call(from_runtime))
=======
    async def from_worker():
        futures = []
        futures.append(from_async.send_callback(create_call(sleep_then_set, 1)))
        futures.append(from_async.send_callback(create_call(sleep_then_set, 2)))
        futures.append(from_async.send_callback(create_call(sleep_then_set, 3)))
        await asyncio.gather(*futures)
        return last_task_run

    supervisor = from_async.call_soon_in_global_thread(create_call(from_worker))
>>>>>>> fb5b93ae
    assert await supervisor.result() == 1


@pytest.mark.parametrize("work", [identity, aidentity])
def test_from_sync_send_callback_from_global(work):
    async def from_global():
        future = from_async.send_callback(create_call(work, 1))
        assert await future == 1
        return 2

    supervisor = from_sync.call_soon_in_global_thread(create_call(from_global))
    assert supervisor.result() == 2


async def test_from_async_supervise_call_in_global_thread_captures_context_variables():
    with set_contextvar("test"):
        supervisor = from_async.call_soon_in_global_thread(create_call(aget_contextvar))
        assert await supervisor.result() == "test"


def test_from_sync_supervise_call_in_global_thread_captures_context_variables():
    with set_contextvar("test"):
        supervisor = from_sync.call_soon_in_global_thread(create_call(aget_contextvar))
        assert supervisor.result() == "test"


@pytest.mark.parametrize("get", [get_contextvar, aget_contextvar])
async def test_from_async_supervise_call_in_new_worker_captures_context_variables(get):
    with set_contextvar("test"):
        supervisor = from_async.call_soon_in_new_thread(create_call(get))
        assert await supervisor.result() == "test"


@pytest.mark.parametrize("get", [get_contextvar, aget_contextvar])
def test_from_sync_supervise_call_in_new_worker_captures_context_variables(get):
    with set_contextvar("test"):
        supervisor = from_sync.call_soon_in_new_thread(create_call(get))
        assert supervisor.result() == "test"


@pytest.mark.parametrize("get", [get_contextvar, aget_contextvar])
async def test_from_async_send_callback_captures_context_varaibles(
    get,
):
    async def from_global():
        with set_contextvar("test"):
            future = from_async.send_callback(create_call(get))
        assert await future == "test"

    supervisor = from_async.call_soon_in_global_thread(create_call(from_global))
    await supervisor.result()


@pytest.mark.parametrize("get", [get_contextvar, aget_contextvar])
def test_from_sync_send_callback_captures_context_varaibles(get):
    async def from_global():
        with set_contextvar("test"):
            future = from_async.send_callback(create_call(get))
        assert await future == "test"

    supervisor = from_sync.call_soon_in_global_thread(create_call(from_global))
    supervisor.result()


async def test_from_async_supervise_call_in_global_thread_timeout():
    supervisor = from_async.call_soon_in_global_thread(
        create_call(asyncio.sleep, 1),
        timeout=0.1,
    )
    with pytest.raises(TimeoutError):
        assert await supervisor.result() == 1


def test_from_sync_supervise_call_in_global_thread_timeout():
    supervisor = from_sync.call_soon_in_global_thread(
        create_call(asyncio.sleep, 1),
        timeout=0.1,
    )
    with pytest.raises(TimeoutError):
        assert supervisor.result() == 1


async def test_from_async_supervise_call_in_worker_thread_timeout():
    supervisor = from_async.call_soon_in_new_thread(
        create_call(sleep_repeatedly, 1),
        timeout=0.1,
    )
    with pytest.raises(TimeoutError):
        assert await supervisor.result() == 1


def test_from_sync_supervise_call_in_worker_thread_timeout():
    supervisor = from_sync.call_soon_in_new_thread(
        create_call(sleep_repeatedly, 1),
        timeout=0.1,
    )
    with pytest.raises(TimeoutError):
        assert supervisor.result() == 1<|MERGE_RESOLUTION|>--- conflicted
+++ resolved
@@ -104,11 +104,7 @@
     assert await supervisor.result() == 2
 
 
-<<<<<<< HEAD
-async def test_from_async_send_call_to_supervising_thread_from_runtime_allows_concurrency():
-=======
-async def test_from_async_send_callback_from_runtime_allows_concurrency():
->>>>>>> fb5b93ae
+async def test_from_async_send_callback_from_worker_allows_concurrency():
     last_task_run = None
 
     async def sleep_then_set(n):
@@ -119,23 +115,6 @@
         last_task_run = n
         print(f"Finished task {n}")
 
-<<<<<<< HEAD
-    async def from_runtime():
-        futures = []
-        futures.append(
-            from_async.send_call_to_supervising_thread(create_call(sleep_then_set, 1))
-        )
-        futures.append(
-            from_async.send_call_to_supervising_thread(create_call(sleep_then_set, 2))
-        )
-        futures.append(
-            from_async.send_call_to_supervising_thread(create_call(sleep_then_set, 3))
-        )
-        await asyncio.gather(*futures)
-        return last_task_run
-
-    supervisor = from_async.supervise_call_in_runtime_thread(create_call(from_runtime))
-=======
     async def from_worker():
         futures = []
         futures.append(from_async.send_callback(create_call(sleep_then_set, 1)))
@@ -145,7 +124,6 @@
         return last_task_run
 
     supervisor = from_async.call_soon_in_global_thread(create_call(from_worker))
->>>>>>> fb5b93ae
     assert await supervisor.result() == 1
 
 
