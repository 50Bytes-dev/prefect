import datetime
from uuid import uuid4

import pendulum
import pytest
import sqlalchemy as sa
from prefect._vendor.starlette import status

from prefect.server import models, schemas
from prefect.server.schemas.actions import DeploymentCreate, DeploymentUpdate
from prefect.server.utilities.database import get_dialect
from prefect.settings import (
    PREFECT_API_DATABASE_CONNECTION_URL,
    PREFECT_API_SERVICES_SCHEDULER_MAX_SCHEDULED_TIME,
    PREFECT_API_SERVICES_SCHEDULER_MIN_RUNS,
)


class TestCreateDeployment:
    async def test_create_oldstyle_deployment(
        self,
        session,
        client,
        flow,
        flow_function,
        infrastructure_document_id,
        storage_document_id,
    ):
        data = DeploymentCreate(
            name="My Deployment",
            version="mint",
            manifest_path="file.json",
            flow_id=flow.id,
            tags=["foo"],
            parameters={"foo": "bar"},
            infrastructure_document_id=infrastructure_document_id,
            storage_document_id=storage_document_id,
        ).dict(json_compatible=True)
        response = await client.post("/deployments/", json=data)
        assert response.status_code == status.HTTP_201_CREATED
        assert response.json()["name"] == "My Deployment"
        assert response.json()["version"] == "mint"
        assert response.json()["manifest_path"] == "file.json"
        assert response.json()["storage_document_id"] == str(storage_document_id)
        assert response.json()["infrastructure_document_id"] == str(
            infrastructure_document_id
        )
        deployment_id = response.json()["id"]

        deployment = await models.deployments.read_deployment(
            session=session, deployment_id=deployment_id
        )
        assert str(deployment.id) == deployment_id
        assert deployment.name == "My Deployment"
        assert deployment.tags == ["foo"]
        assert deployment.flow_id == flow.id
        assert deployment.parameters == {"foo": "bar"}
        assert deployment.infrastructure_document_id == infrastructure_document_id
        assert deployment.storage_document_id == storage_document_id

    async def test_create_deployment(
        self,
        session,
        client,
        flow,
        flow_function,
        infrastructure_document_id,
        storage_document_id,
    ):
        data = DeploymentCreate(
            name="My Deployment",
            version="mint",
            path="/",
            entrypoint="/file.py:flow",
            flow_id=flow.id,
            tags=["foo"],
            parameters={"foo": "bar"},
            infrastructure_document_id=infrastructure_document_id,
            infra_overrides={"cpu": 24},
            storage_document_id=storage_document_id,
        ).dict(json_compatible=True)
        response = await client.post("/deployments/", json=data)
        assert response.status_code == status.HTTP_201_CREATED
        assert response.json()["name"] == "My Deployment"
        assert response.json()["version"] == "mint"
        assert response.json()["path"] == "/"
        assert response.json()["entrypoint"] == "/file.py:flow"
        assert response.json()["storage_document_id"] == str(storage_document_id)
        assert response.json()["infrastructure_document_id"] == str(
            infrastructure_document_id
        )
        assert response.json()["infra_overrides"] == {"cpu": 24}
        deployment_id = response.json()["id"]
        assert response.json()["status"] == "NOT_READY"

        deployment = await models.deployments.read_deployment(
            session=session, deployment_id=deployment_id
        )
        assert str(deployment.id) == deployment_id
        assert deployment.name == "My Deployment"
        assert deployment.tags == ["foo"]
        assert deployment.flow_id == flow.id
        assert deployment.parameters == {"foo": "bar"}
        assert deployment.infrastructure_document_id == infrastructure_document_id
        assert deployment.storage_document_id == storage_document_id

    async def test_create_deployment_with_single_schedule(
        self,
        session,
        client,
        flow,
        infrastructure_document_id,
    ):
        schedule = schemas.schedules.IntervalSchedule(
            interval=datetime.timedelta(days=1)
        )

        data = DeploymentCreate(  # type: ignore
            name="My Deployment",
            version="mint",
            manifest_path="file.json",
            flow_id=flow.id,
            tags=["foo"],
            parameters={"foo": "bar"},
            schedule=schedule,
            infrastructure_document_id=infrastructure_document_id,
        ).dict(json_compatible=True)
        response = await client.post(
            "/deployments/",
            json=data,
        )

        data = response.json()
        deployment_id = data["id"]

        assert response.status_code == 201
        assert data["name"] == "My Deployment"
        assert schemas.schedules.IntervalSchedule(**data["schedule"]) == schedule

        schedules = await models.deployments.read_deployment_schedules(
            session=session,
            deployment_id=deployment_id,
        )

        assert len(schedules) == 1
        assert schedules[0] == schemas.core.DeploymentSchedule(
            schedule=data["schedule"],
            active=data["is_schedule_active"],
            deployment_id=deployment_id,
        )

    async def test_create_deployment_with_multiple_schedules(
        self,
        client,
        flow,
        infrastructure_document_id,
    ):
        schedule1 = schemas.schedules.IntervalSchedule(
            interval=datetime.timedelta(days=1)
        )
        schedule2 = schemas.schedules.IntervalSchedule(
            interval=datetime.timedelta(days=2)
        )

        data = DeploymentCreate(  # type: ignore
            name="My Deployment",
            version="mint",
            manifest_path="file.json",
            flow_id=flow.id,
            tags=["foo"],
            parameters={"foo": "bar"},
            infrastructure_document_id=infrastructure_document_id,
            schedules=[
                schemas.actions.DeploymentScheduleCreate(
                    schedule=schedule1,
                    active=True,
                ),
                schemas.actions.DeploymentScheduleCreate(
                    schedule=schedule2,
                    active=False,
                ),
            ],
        ).dict(json_compatible=True)
        response = await client.post(
            "/deployments/",
            json=data,
        )
        assert response.status_code == 201

        deployment_id = response.json()["id"]
        data = response.json()
        schedules = [schemas.core.DeploymentSchedule(**s) for s in data["schedules"]]

        assert len(schedules) == 2
        assert schedules == [
            schemas.core.DeploymentSchedule(
                schedule=schedule2,
                active=False,
                deployment_id=deployment_id,
            ),
            schemas.core.DeploymentSchedule(
                schedule=schedule1,
                active=True,
                deployment_id=deployment_id,
            ),
        ]

    async def test_create_deployment_with_multiple_schedules_populates_legacy_schedule(
        self,
        session,
        client,
        flow,
        infrastructure_document_id,
    ):
        schedule1 = schemas.schedules.IntervalSchedule(
            interval=datetime.timedelta(days=1)
        )
        schedule2 = schemas.schedules.IntervalSchedule(
            interval=datetime.timedelta(days=2)
        )

        data = DeploymentCreate(  # type: ignore
            name="My Deployment",
            version="mint",
            manifest_path="file.json",
            flow_id=flow.id,
            tags=["foo"],
            parameters={"foo": "bar"},
            infrastructure_document_id=infrastructure_document_id,
            schedules=[
                schemas.actions.DeploymentScheduleCreate(
                    schedule=schedule1,
                    active=True,
                ),
                schemas.actions.DeploymentScheduleCreate(
                    schedule=schedule2,
                    active=True,
                ),
            ],
        ).dict(json_compatible=True)
        response = await client.post(
            "/deployments/",
            json=data,
        )
        assert response.status_code == 201

        deployment_id = response.json()["id"]

        # Just to make sure this test is deterministic, let's update one of the
        # schedules so that it's updated datetime is after the other schedule.
        first_schedule = schemas.core.DeploymentSchedule(
            **response.json()["schedules"][0]
        )

        await models.deployments.update_deployment_schedule(
            session=session,
            deployment_id=deployment_id,
            deployment_schedule_id=first_schedule.id,
            schedule=schemas.actions.DeploymentScheduleUpdate(active=False),
        )

        await session.commit()

        # Then we'll read the deployment again and ensure that the schedules
        # are returned in the correct order.

        response = await client.get(f"/deployments/{deployment_id}")
        assert response.status_code == 200

        data = response.json()
        deployment_id = data["id"]
        schedules = [schemas.core.DeploymentSchedule(**s) for s in data["schedules"]]

        assert data["name"] == "My Deployment"

        assert len(schedules) == 2
        assert schedules[0].id == first_schedule.id

        # When a deployment has multiple schedules, we still populate `schedule`
        # and with the most recently updated schedule and `is_schedule_active`
        # with the opposite value of `paused`.

        assert (
            schemas.schedules.IntervalSchedule(**data["schedule"])
            == schedules[0].schedule
        )
        assert data["is_schedule_active"] is not data["paused"]

    async def test_create_deployment_with_no_schedules_flag_on_populates_legacy_schedule_as_none(
        self,
        client,
        flow,
        infrastructure_document_id,
    ):
        data = DeploymentCreate(  # type: ignore
            name="My Deployment",
            version="mint",
            manifest_path="file.json",
            flow_id=flow.id,
            tags=["foo"],
            parameters={"foo": "bar"},
            infrastructure_document_id=infrastructure_document_id,
            schedules=[],
        ).dict(json_compatible=True)
        response = await client.post(
            "/deployments/",
            json=data,
        )
        assert response.status_code == 201

        data = response.json()
        assert data["schedule"] is None
        assert data["is_schedule_active"] == (not data["paused"])

    async def test_default_work_queue_name_is_none(self, session, client, flow):
        data = DeploymentCreate(
            name="My Deployment", manifest_path="", flow_id=flow.id
        ).dict(json_compatible=True)
        response = await client.post("/deployments/", json=data)
        assert response.status_code == status.HTTP_201_CREATED
        assert response.json()["work_queue_name"] is None

    async def test_create_deployment_respects_flow_id_name_uniqueness(
        self,
        session,
        client,
        flow,
        infrastructure_document_id,
        storage_document_id,
    ):
        data = DeploymentCreate(
            name="My Deployment",
            flow_id=flow.id,
            paused=True,
            infrastructure_document_id=infrastructure_document_id,
            storage_document_id=storage_document_id,
        ).dict(json_compatible=True)
        response = await client.post("/deployments/", json=data)
        assert response.status_code == 201
        assert response.json()["name"] == "My Deployment"
        deployment_id = response.json()["id"]

        # post the same data
        data = DeploymentCreate(
            name="My Deployment",
            flow_id=flow.id,
            paused=True,
            infrastructure_document_id=infrastructure_document_id,
            storage_document_id=storage_document_id,
        ).dict(json_compatible=True)
        response = await client.post("/deployments/", json=data)
        assert response.status_code == status.HTTP_200_OK
        assert response.json()["name"] == "My Deployment"
        assert response.json()["id"] == deployment_id
        assert response.json()["paused"]
        assert not response.json()["is_schedule_active"]
        assert response.json()["storage_document_id"] == str(storage_document_id)
        assert response.json()["infrastructure_document_id"] == str(
            infrastructure_document_id
        )

        # post different data, upsert should be respected
        data = DeploymentCreate(
            name="My Deployment",
            flow_id=flow.id,
            paused=False,  # CHANGED
            infrastructure_document_id=infrastructure_document_id,
            storage_document_id=storage_document_id,
        ).dict(json_compatible=True)
        response = await client.post("/deployments/", json=data)
        assert response.status_code == status.HTTP_200_OK
        assert response.json()["name"] == "My Deployment"
        assert response.json()["id"] == deployment_id
        assert not response.json()["paused"]
        assert response.json()["is_schedule_active"]
        assert response.json()["infrastructure_document_id"] == str(
            infrastructure_document_id
        )

    async def test_create_deployment_populates_and_returned_created(
        self,
        client,
        flow,
    ):
        now = pendulum.now(tz="UTC")

        data = DeploymentCreate(
            name="My Deployment",
            flow_id=flow.id,
        ).dict(json_compatible=True)
        response = await client.post("/deployments/", json=data)
        assert response.status_code == 201
        assert response.json()["name"] == "My Deployment"
        assert pendulum.parse(response.json()["created"]) >= now
        assert pendulum.parse(response.json()["updated"]) >= now

    async def test_creating_deployment_with_inactive_schedule_creates_no_runs(
        self, session, client, flow
    ):
        n_runs = await models.flow_runs.count_flow_runs(session)
        assert n_runs == 0

        await client.post(
            "/deployments/",
            json=DeploymentCreate(
                name="My Deployment",
                flow_id=flow.id,
                schedule=schemas.schedules.IntervalSchedule(
                    interval=datetime.timedelta(days=1),
                    anchor_date=pendulum.datetime(2020, 1, 1),
                ),
                is_schedule_active=False,
            ).dict(json_compatible=True),
        )

        n_runs = await models.flow_runs.count_flow_runs(
            session, flow_filter=schemas.filters.FlowFilter(id=dict(any_=[flow.id]))
        )
        assert n_runs == 0

    async def test_creating_deployment_with_no_schedule_creates_no_runs(
        self, session, client, flow
    ):
        n_runs = await models.flow_runs.count_flow_runs(session)
        assert n_runs == 0

        await client.post(
            "/deployments/",
            json=DeploymentCreate(
                name="My Deployment",
                flow_id=flow.id,
                is_schedule_active=True,
            ).dict(json_compatible=True),
        )

        n_runs = await models.flow_runs.count_flow_runs(
            session, flow_filter=schemas.filters.FlowFilter(id=dict(any_=[flow.id]))
        )
        assert n_runs == 0

    async def test_upserting_deployment_with_inactive_schedule_deletes_existing_auto_scheduled_runs(
        self, client, deployment, session
    ):
        # schedule runs
        await models.deployments.schedule_runs(
            session=session, deployment_id=deployment.id
        )
        n_runs = await models.flow_runs.count_flow_runs(session)
        assert n_runs == PREFECT_API_SERVICES_SCHEDULER_MIN_RUNS.value()

        # create a run manually to ensure it isn't deleted
        await models.flow_runs.create_flow_run(
            session=session,
            flow_run=schemas.core.FlowRun(
                flow_id=deployment.flow_id,
                deployment_id=deployment.id,
                state=schemas.states.Scheduled(
                    scheduled_time=pendulum.now("UTC").add(days=1)
                ),
            ),
        )
        await session.commit()

        # upsert the deployment with schedule inactive
        await client.post(
            "/deployments/",
            json=schemas.actions.DeploymentCreate(
                name=deployment.name,
                flow_id=deployment.flow_id,
                schedule=deployment.schedule,
                is_schedule_active=False,
            ).dict(json_compatible=True),
        )

        n_runs = await models.flow_runs.count_flow_runs(session)
        assert n_runs == 1

    async def test_upserting_deployment_with_new_schedule_deletes_existing_auto_scheduled_runs(
        self,
        client,
        deployment,
        session,
        db,
    ):
        # schedule runs
        await models.deployments.schedule_runs(
            session=session, deployment_id=deployment.id
        )
        n_runs = await models.flow_runs.count_flow_runs(session)
        assert n_runs == PREFECT_API_SERVICES_SCHEDULER_MIN_RUNS.value()

        # create a run manually to ensure it isn't deleted
        await models.flow_runs.create_flow_run(
            session=session,
            flow_run=schemas.core.FlowRun(
                flow_id=deployment.flow_id,
                deployment_id=deployment.id,
                state=schemas.states.Scheduled(
                    scheduled_time=pendulum.now("UTC").add(seconds=2)
                ),
            ),
        )
        await session.commit()

        # upsert the deployment with schedule active
        await client.post(
            "/deployments/",
            json=schemas.actions.DeploymentCreate(
                name=deployment.name,
                flow_id=deployment.flow_id,
                schedule=schemas.schedules.IntervalSchedule(
                    interval=datetime.timedelta(seconds=1),
                    anchor_date=pendulum.datetime(2020, 1, 1),
                ),
                is_schedule_active=True,
            ).dict(json_compatible=True),
        )

        # auto-scheduled runs should be deleted
        n_runs = await models.flow_runs.count_flow_runs(session)
        assert n_runs == 1

        # check that the maximum run is from the secondly schedule
        query = sa.select(sa.func.max(db.FlowRun.expected_start_time))
        result = await session.execute(query)
        assert result.scalar() < pendulum.now("UTC").add(seconds=100)

    async def test_create_deployment_throws_useful_error_on_missing_blocks(
        self,
        client,
        flow,
        infrastructure_document_id,
        storage_document_id,
    ):
        data = DeploymentCreate(
            name="My Deployment",
            flow_id=flow.id,
            tags=["foo"],
            parameters={"foo": "bar"},
            infrastructure_document_id=uuid4(),
            storage_document_id=storage_document_id,
        ).dict(json_compatible=True)
        response = await client.post("/deployments/", json=data)
        assert response.status_code == status.HTTP_409_CONFLICT
        assert (
            "Error creating deployment. Could not find infrastructure block with id"
            in response.json()["detail"]
        ), "Error message identifies infrastructure block could not be found"

        data = DeploymentCreate(
            name="My Deployment",
            flow_id=flow.id,
            tags=["foo"],
            parameters={"foo": "bar"},
            infrastructure_document_id=infrastructure_document_id,
            storage_document_id=uuid4(),
        ).dict(json_compatible=True)
        response = await client.post("/deployments/", json=data)
        assert response.status_code == status.HTTP_409_CONFLICT
        assert (
            "Error creating deployment. Could not find storage block with id"
            in response.json()["detail"]
        ), "Error message identifies storage block could not be found."

    async def test_create_deployment_with_pool_and_queue(
        self,
        client,
        flow,
        session,
        infrastructure_document_id,
        work_pool,
        work_queue_1,
    ):
        data = DeploymentCreate(
            name="My Deployment",
            version="mint",
            path="/",
            entrypoint="/file.py:flow",
            flow_id=flow.id,
            tags=["foo"],
            parameters={"foo": "bar"},
            infrastructure_document_id=infrastructure_document_id,
            infra_overrides={"cpu": 24},
            work_pool_name=work_pool.name,
            work_queue_name=work_queue_1.name,
        ).dict(json_compatible=True)
        response = await client.post("/deployments/", json=data)
        assert response.status_code == status.HTTP_201_CREATED
        assert response.json()["name"] == "My Deployment"
        assert response.json()["version"] == "mint"
        assert response.json()["path"] == "/"
        assert response.json()["entrypoint"] == "/file.py:flow"
        assert response.json()["infrastructure_document_id"] == str(
            infrastructure_document_id
        )
        assert response.json()["infra_overrides"] == {"cpu": 24}
        assert response.json()["work_pool_name"] == work_pool.name
        assert response.json()["work_queue_name"] == work_queue_1.name
        deployment_id = response.json()["id"]

        deployment = await models.deployments.read_deployment(
            session=session, deployment_id=deployment_id
        )
        assert str(deployment.id) == deployment_id
        assert deployment.name == "My Deployment"
        assert deployment.tags == ["foo"]
        assert deployment.flow_id == flow.id
        assert deployment.parameters == {"foo": "bar"}
        assert deployment.infrastructure_document_id == infrastructure_document_id
        assert deployment.work_queue_id == work_queue_1.id

    async def test_create_deployment_with_only_work_pool(
        self,
        client,
        flow,
        session,
        infrastructure_document_id,
        work_pool,
    ):
        default_queue = await models.workers.read_work_queue(
            session=session, work_queue_id=work_pool.default_queue_id
        )
        data = DeploymentCreate(
            name="My Deployment",
            version="mint",
            path="/",
            entrypoint="/file.py:flow",
            flow_id=flow.id,
            tags=["foo"],
            parameters={"foo": "bar"},
            infrastructure_document_id=infrastructure_document_id,
            infra_overrides={"cpu": 24},
            work_pool_name=work_pool.name,
        ).dict(json_compatible=True)
        response = await client.post("/deployments/", json=data)
        assert response.status_code == status.HTTP_201_CREATED
        assert response.json()["name"] == "My Deployment"
        assert response.json()["version"] == "mint"
        assert response.json()["path"] == "/"
        assert response.json()["entrypoint"] == "/file.py:flow"
        assert response.json()["infrastructure_document_id"] == str(
            infrastructure_document_id
        )
        assert response.json()["infra_overrides"] == {"cpu": 24}
        assert response.json()["work_pool_name"] == work_pool.name
        assert response.json()["work_queue_name"] == default_queue.name
        deployment_id = response.json()["id"]

        deployment = await models.deployments.read_deployment(
            session=session, deployment_id=deployment_id
        )
        assert str(deployment.id) == deployment_id
        assert deployment.name == "My Deployment"
        assert deployment.tags == ["foo"]
        assert deployment.flow_id == flow.id
        assert deployment.parameters == {"foo": "bar"}
        assert deployment.infrastructure_document_id == infrastructure_document_id
        assert deployment.work_queue_id == work_pool.default_queue_id

    async def test_create_deployment_creates_work_queue(
        self,
        client,
        flow,
        session,
        infrastructure_document_id,
        work_pool,
    ):
        data = DeploymentCreate(
            name="My Deployment",
            version="mint",
            path="/",
            entrypoint="/file.py:flow",
            flow_id=flow.id,
            tags=["foo"],
            parameters={"foo": "bar"},
            infrastructure_document_id=infrastructure_document_id,
            infra_overrides={"cpu": 24},
            work_pool_name=work_pool.name,
            work_queue_name="new-queue",
        ).dict(json_compatible=True)
        response = await client.post("/deployments/", json=data)
        assert response.status_code == status.HTTP_201_CREATED
        assert response.json()["work_pool_name"] == work_pool.name
        assert response.json()["work_queue_name"] == "new-queue"
        deployment_id = response.json()["id"]

        work_queue = await models.workers.read_work_queue_by_name(
            session=session, work_pool_name=work_pool.name, work_queue_name="new-queue"
        )
        assert work_queue is not None

        deployment = await models.deployments.read_deployment(
            session=session, deployment_id=deployment_id
        )
        assert deployment.work_queue_id == work_queue.id

    @pytest.mark.parametrize(
        "template, overrides",
        [
            (  # test with no overrides
                {
                    "job_configuration": {"thing_one": "{{ var1 }}"},
                    "variables": {
                        "properties": {
                            "var1": {
                                "type": "string",
                            }
                        },
                        "required": ["var1"],
                    },
                },
                {},  # no overrides
            ),
            (  # test with wrong overrides
                {
                    "job_configuration": {
                        "thing_one": "{{ var1 }}",
                        "thing_two": "{{ var2 }}",
                    },
                    "variables": {
                        "properties": {
                            "var1": {
                                "type": "string",
                            },
                            "var2": {
                                "type": "string",
                            },
                        },
                        "required": ["var1", "var2"],
                    },
                },
                {"var2": "hello"},  # wrong override
            ),
        ],
    )
    async def test_create_deployment_with_bad_template_override_combo_fails(
        self,
        client,
        flow,
        session,
        infrastructure_document_id,
        template,
        overrides,
    ):
        work_pool = await models.workers.create_work_pool(
            session=session,
            work_pool=schemas.actions.WorkPoolCreate(
                name="Test Work Pool", base_job_template=template
            ),
        )
        await session.commit()

        await models.workers.read_work_queue(
            session=session, work_queue_id=work_pool.default_queue_id
        )

        data = DeploymentCreate(
            name="My Deployment",
            version="mint",
            path="/",
            entrypoint="/file.py:flow",
            flow_id=flow.id,
            tags=["foo"],
            parameters={"foo": "bar"},
            infrastructure_document_id=infrastructure_document_id,
            infra_overrides=overrides,
            work_pool_name=work_pool.name,
        ).dict(json_compatible=True)

        response = await client.post("/deployments/", json=data)
        assert response.status_code == 409
        assert (
            "<ValidationError: \"'var1' is a required property\">"
            in response.json()["detail"]
        )

    @pytest.mark.parametrize(
        "template, overrides",
        [
            (  # test with no overrides, no required
                {
                    "job_configuration": {"thing_one": "{{ var1 }}"},
                    "variables": {
                        "properties": {"var1": {"type": "string", "default": "hello"}},
                        "required": [],
                    },
                },
                {},  # no overrides
            ),
            (  # test with override
                {
                    "job_configuration": {
                        "thing_one": "{{ var1 }}",
                    },
                    "variables": {
                        "properties": {
                            "var1": {
                                "type": "string",
                            },
                        },
                        "required": ["var1"],
                    },
                },
                {"var1": "hello"},  # required override
            ),
            (  # test with override and multiple variables
                {
                    "job_configuration": {
                        "thing_one": "{{ var1 }}",
                        "thing_two": "{{ var2 }}",
                    },
                    "variables": {
                        "properties": {
                            "var1": {
                                "type": "string",
                            },
                            "var2": {"type": "string", "default": "world"},
                        },
                        "required": ["var1"],
                    },
                },
                {"var1": "hello"},  # required override
            ),
        ],
    )
    async def test_create_deployment_with_correct_template_override_combo_succeeds(
        self,
        client,
        flow,
        session,
        infrastructure_document_id,
        template,
        overrides,
    ):
        work_pool = await models.workers.create_work_pool(
            session=session,
            work_pool=schemas.actions.WorkPoolCreate(
                name="Test Work Pool", base_job_template=template
            ),
        )
        await session.commit()

        await models.workers.read_work_queue(
            session=session, work_queue_id=work_pool.default_queue_id
        )

        data = DeploymentCreate(
            name="My Deployment",
            version="mint",
            path="/",
            entrypoint="/file.py:flow",
            flow_id=flow.id,
            tags=["foo"],
            parameters={"foo": "bar"},
            infrastructure_document_id=infrastructure_document_id,
            infra_overrides=overrides,
            work_pool_name=work_pool.name,
        ).dict(json_compatible=True)

        response = await client.post("/deployments/", json=data)
        assert response.status_code == 201

    async def test_create_deployment_can_create_work_queue(
        self,
        client,
        flow,
        session,
        infrastructure_document_id,
        work_pool,
    ):
        data = DeploymentCreate(
            name="My Deployment",
            version="mint",
            path="/",
            entrypoint="/file.py:flow",
            flow_id=flow.id,
            tags=["foo"],
            parameters={"foo": "bar"},
            infrastructure_document_id=infrastructure_document_id,
            infra_overrides={"cpu": 24},
            work_pool_name=work_pool.name,
            work_queue_name="new-work-pool-queue",
        ).dict(json_compatible=True)
        response = await client.post("/deployments/", json=data)
        assert response.status_code == status.HTTP_201_CREATED

        assert response.json()["work_queue_name"] == "new-work-pool-queue"
        deployment_id = response.json()["id"]

        deployment = await models.deployments.read_deployment(
            session=session, deployment_id=deployment_id
        )

        work_queue = await models.workers.read_work_queue_by_name(
            session=session,
            work_pool_name=work_pool.name,
            work_queue_name="new-work-pool-queue",
        )

        assert deployment.work_queue_id == work_queue.id

    async def test_create_deployment_returns_404_for_non_existent_work_pool(
        self,
        client,
        flow,
        session,
        infrastructure_document_id,
        work_pool,
    ):
        data = DeploymentCreate(
            name="My Deployment",
            version="mint",
            path="/",
            entrypoint="/file.py:flow",
            flow_id=flow.id,
            tags=["foo"],
            parameters={"foo": "bar"},
            infrastructure_document_id=infrastructure_document_id,
            infra_overrides={"cpu": 24},
            work_pool_name="imaginary-work-pool",
            work_queue_name="default",
        ).dict(json_compatible=True)
        response = await client.post("/deployments/", json=data)
        assert response.status_code == status.HTTP_404_NOT_FOUND
        assert response.json()["detail"] == 'Work pool "imaginary-work-pool" not found.'

    async def test_create_deployment_rejects_invalid_parameter_schemas(
        self,
        client,
        flow,
        work_pool,
    ):
        data = dict(
            name="My Deployment",
            flow_id=str(flow.id),
            work_pool_name=work_pool.name,
            enforce_parameter_schema=True,
            parameter_openapi_schema={
                "type": "object",
                "properties": {"foo": {"type": "blork"}},
            },
            parameters={"foo": 1},
        )

        response = await client.post(
            "/deployments/",
            json=data,
        )
        assert response.status_code == 422
        assert "'blork' is not valid under any of the given schemas" in response.text

    async def test_create_deployment_does_not_reject_invalid_parameter_schemas_by_default(
        self,
        client,
        flow,
        work_pool,
    ):
        data = dict(
            name="My Deployment",
            flow_id=str(flow.id),
            work_pool_name=work_pool.name,
            parameter_openapi_schema={
                "type": "object",
                "properties": {"foo": {"type": "blork"}},
            },
            parameters={"foo": 1},
        )

        response = await client.post(
            "/deployments/",
            json=data,
        )
        assert response.status_code == 201

    async def test_create_deployment_enforces_parameter_schema(
        self,
        client,
        flow,
        work_pool,
    ):
        data = dict(
            name="My Deployment",
            flow_id=str(flow.id),
            work_pool_name=work_pool.name,
            enforce_parameter_schema=True,
            parameter_openapi_schema={
                "type": "object",
                "properties": {"foo": {"type": "string"}},
            },
            parameters={"foo": 1},
        )

        response = await client.post(
            "/deployments/",
            json=data,
        )
        assert response.status_code == 422
        assert (
            "Validation failed for field 'foo'. Failure reason: 1 is not of type"
            " 'string'" in response.text
        )

    async def test_create_deployment_does_not_enforce_schema_by_default(
        self,
        client,
        flow,
        work_pool,
    ):
        data = DeploymentCreate(
            name="My Deployment",
            flow_id=flow.id,
            work_pool_name=work_pool.name,
            parameter_openapi_schema={
                "type": "object",
                "properties": {"foo": {"type": "string"}},
            },
            parameters={"foo": 1},
        ).dict(json_compatible=True)

        response = await client.post(
            "/deployments/",
            json=data,
        )
        assert response.status_code == 201

    async def test_create_deployment_parameter_enforcement_allows_partial_parameters(
        self,
        client,
        flow,
        work_pool,
    ):
        data = DeploymentCreate(
            name="My Deployment",
            flow_id=flow.id,
            work_pool_name=work_pool.name,
            enforce_parameter_schema=True,
            parameter_openapi_schema={
                "type": "object",
                "required": ["person"],
                "properties": {
                    "name": {
                        "type": "string",
                        "default": "world",
                        "position": 1,
                    },
                    "person": {
                        "allOf": [{"$ref": "#/definitions/Person"}],
                        "position": 0,
                    },
                },
                "definitions": {
                    "Person": {
                        "type": "object",
                        "required": ["name"],
                        "properties": {
                            "name": {"type": "string"},
                            "greeting": {
                                "type": "string",
                                "default": "Hello",
                            },
                        },
                    }
                },
            },
            parameters={"person": {"greeting": "sup"}},
        ).dict(json_compatible=True)

        response = await client.post(
            "/deployments/",
            json=data,
        )
        assert response.status_code == 201

    async def test_can_pause_deployment_by_upserting_is_schedule_active_legacy_client_support(
        self,
        client,
        deployment,
    ):
        assert deployment.paused is False

        data = DeploymentCreate(  # type: ignore
            name=deployment.name,
            flow_id=deployment.flow_id,
            manifest_path="file.json",
            is_schedule_active=False,
        ).dict(json_compatible=True)

        # Imitate a legacy client that does not support the `paused` field
        del data["paused"]

        response = await client.post("/deployments/", json=data)
        assert response.status_code == 200
        assert response.json()["paused"] is True
        assert response.json()["is_schedule_active"] is False

    async def test_can_pause_deployment_by_upserting_paused(
        self,
        client,
        deployment,
    ):
        assert deployment.paused is False

        data = DeploymentCreate(  # type: ignore
            name=deployment.name,
            flow_id=deployment.flow_id,
            manifest_path="file.json",
            paused=True,
        ).dict(json_compatible=True)

        response = await client.post("/deployments/", json=data)
        assert response.status_code == 200
        assert response.json()["paused"] is True
        assert response.json()["is_schedule_active"] is False


class TestReadDeployment:
    async def test_read_deployment(
        self,
        client,
        deployment,
    ):
        response = await client.get(f"/deployments/{deployment.id}")
        assert response.status_code == status.HTTP_200_OK
        assert response.json()["id"] == str(deployment.id)
        assert response.json()["name"] == deployment.name
        assert response.json()["flow_id"] == str(deployment.flow_id)

    async def test_read_deployment_returns_404_if_does_not_exist(self, client):
        response = await client.get(f"/deployments/{uuid4()}")
        assert response.status_code == status.HTTP_404_NOT_FOUND


class TestReadDeploymentByName:
    async def test_read_deployment_by_name(self, client, flow, deployment):
        response = await client.get(f"/deployments/name/{flow.name}/{deployment.name}")
        assert response.status_code == status.HTTP_200_OK
        assert response.json()["id"] == str(deployment.id)
        assert response.json()["name"] == deployment.name
        assert response.json()["flow_id"] == str(deployment.flow_id)
        assert response.json()["infrastructure_document_id"] == str(
            deployment.infrastructure_document_id
        )

    async def test_read_deployment_by_name_returns_404_if_does_not_exist(self, client):
        response = await client.get(f"/deployments/name/{uuid4()}")
        assert response.status_code == status.HTTP_404_NOT_FOUND

    async def test_read_deployment_by_name_returns_404_if_just_given_flow_name(
        self, client, flow
    ):
        response = await client.get(f"/deployments/name/{flow.name}")
        assert response.status_code == status.HTTP_404_NOT_FOUND

    async def test_read_deployment_by_name_returns_404_if_just_given_deployment_name(
        self, client, deployment
    ):
        response = await client.get(f"/deployments/name/{deployment.name}")
        assert response.status_code == status.HTTP_404_NOT_FOUND

    @pytest.mark.parametrize(
        "name",
        [
            "my deployment",
            "my:deployment",
            r"my\deployment",
            "my👍deployment",
            "my|deployment",
        ],
    )
    async def test_read_deployment_by_name_with_nonstandard_characters(
        self,
        client,
        name,
        flow,
    ):
        response = await client.post(
            "/deployments/",
            json=dict(
                name=name,
                flow_id=str(flow.id),
            ),
        )
        deployment_id = response.json()["id"]

        response = await client.get(f"/deployments/name/{flow.name}/{name}")
        assert response.status_code == status.HTTP_200_OK
        assert response.json()["id"] == deployment_id

    @pytest.mark.parametrize(
        "name",
        [
            "my/deployment",
            "my%deployment",
        ],
    )
    async def test_read_deployment_by_name_with_invalid_characters_fails(
        self, client, name, flow
    ):
        response = await client.get(f"/deployments/name/{flow.name}/{name}")
        assert response.status_code == status.HTTP_404_NOT_FOUND


class TestReadDeployments:
    @pytest.fixture
    async def deployment_id_1(self):
        return uuid4()

    @pytest.fixture
    async def deployment_id_2(self):
        return uuid4()

    @pytest.fixture
    async def deployments(
        self,
        session,
        deployment_id_1,
        deployment_id_2,
        flow,
        flow_function,
        infrastructure_document_id,
    ):
        await models.deployments.create_deployment(
            session=session,
            deployment=schemas.core.Deployment(
                id=deployment_id_1,
                name="My Deployment X",
                flow_id=flow.id,
                is_schedule_active=True,
                infrastructure_document_id=infrastructure_document_id,
            ),
        )

        await models.deployments.create_deployment(
            session=session,
            deployment=schemas.core.Deployment(
                id=deployment_id_2,
                name="My Deployment Y",
                flow_id=flow.id,
                is_schedule_active=False,
                infrastructure_document_id=infrastructure_document_id,
            ),
        )
        await session.commit()

    async def test_read_deployments(self, deployments, client):
        response = await client.post("/deployments/filter")
        assert response.status_code == status.HTTP_200_OK
        assert len(response.json()) == 2

        assert response.json()[0]["status"] == "NOT_READY"

    async def test_read_deployments_applies_filter(
        self, deployments, deployment_id_1, deployment_id_2, flow, client
    ):
        deployment_filter = dict(
            deployments=schemas.filters.DeploymentFilter(
                name=schemas.filters.DeploymentFilterName(any_=["My Deployment X"])
            ).dict(json_compatible=True)
        )
        response = await client.post("/deployments/filter", json=deployment_filter)
        assert response.status_code == status.HTTP_200_OK
        assert {deployment["id"] for deployment in response.json()} == {
            str(deployment_id_1)
        }

        deployment_filter = dict(
            deployments=schemas.filters.DeploymentFilter(
                name=schemas.filters.DeploymentFilterName(any_=["My Deployment 123"])
            ).dict(json_compatible=True)
        )
        response = await client.post("/deployments/filter", json=deployment_filter)
        assert response.status_code == status.HTTP_200_OK
        assert len(response.json()) == 0

        deployment_filter = dict(
            flows=schemas.filters.FlowFilter(
                name=schemas.filters.FlowFilterName(any_=[flow.name])
            ).dict(json_compatible=True)
        )
        response = await client.post("/deployments/filter", json=deployment_filter)
        assert response.status_code == status.HTTP_200_OK
        assert {deployment["id"] for deployment in response.json()} == {
            str(deployment_id_1),
            str(deployment_id_2),
        }

        deployment_filter = dict(
            deployments=schemas.filters.DeploymentFilter(
                name=schemas.filters.DeploymentFilterName(any_=["My Deployment X"])
            ).dict(json_compatible=True),
            flows=schemas.filters.FlowFilter(
                name=schemas.filters.FlowFilterName(any_=["not a flow name"])
            ).dict(json_compatible=True),
        )
        response = await client.post("/deployments/filter", json=deployment_filter)
        assert response.status_code == status.HTTP_200_OK
        assert len(response.json()) == 0

    async def test_read_deployments_applies_limit(self, deployments, client):
        response = await client.post("/deployments/filter", json=dict(limit=1))
        assert response.status_code == status.HTTP_200_OK
        assert len(response.json()) == 1

    async def test_read_deployments_offset(self, deployments, client, session):
        response = await client.post("/deployments/filter", json=dict(offset=1))
        assert response.status_code == status.HTTP_200_OK
        assert len(response.json()) == 1
        # sorted by name by default
        assert response.json()[0]["name"] == "My Deployment Y"

    async def test_read_deployments_sort(self, deployments, client):
        response = await client.post(
            "/deployments/filter",
            json=dict(sort=schemas.sorting.DeploymentSort.NAME_ASC),
        )
        assert response.status_code == status.HTTP_200_OK
        assert response.json()[0]["name"] == "My Deployment X"

        response_desc = await client.post(
            "/deployments/filter",
            json=dict(sort=schemas.sorting.DeploymentSort.NAME_DESC),
        )
        assert response_desc.status_code == status.HTTP_200_OK
        assert response_desc.json()[0]["name"] == "My Deployment Y"

    async def test_read_deployments_returns_empty_list(self, client):
        response = await client.post("/deployments/filter")
        assert response.status_code == status.HTTP_200_OK
        assert response.json() == []


class TestUpdateDeployment:
    async def test_update_deployment_enforces_parameter_schema(
        self,
        deployment_with_parameter_schema,
        client,
    ):
        response = await client.patch(
            f"/deployments/{deployment_with_parameter_schema.id}",
            json={"parameters": {"x": 1}},
        )
        assert response.status_code == 409
        assert (
            "Validation failed for field 'x'. Failure reason: 1 is not of type 'string'"
            in response.text
        )

    async def test_update_deployment_does_not_enforce_parameter_schema_by_default(
        self,
        deployment,
        client,
    ):
        response = await client.patch(
            f"/deployments/{deployment.id}",
            json={"parameters": {"x": 1}},
        )
        assert response.status_code == 204

    async def test_update_deployment_can_toggle_parameter_schema_validation(
        self,
        deployment_with_parameter_schema,
        client,
    ):
        # Turn off parameter schema enforcement
        response = await client.patch(
            f"/deployments/{deployment_with_parameter_schema.id}",
            json={"parameters": {"x": 1}, "enforce_parameter_schema": False},
        )
        assert response.status_code == 204

        response = await client.get(
            f"/deployments/{deployment_with_parameter_schema.id}"
        )
        assert response.json()["parameters"] == {"x": 1}
        assert response.json()["enforce_parameter_schema"] is False

        # Turn on parameter schema enforcement, but parameters are still invalid
        response = await client.patch(
            f"/deployments/{deployment_with_parameter_schema.id}",
            json={"enforce_parameter_schema": True},
        )

        assert response.status_code == 409

        # Turn on parameter schema enforcement, and parameters are now valid
        response = await client.patch(
            f"/deployments/{deployment_with_parameter_schema.id}",
            json={"parameters": {"x": "y"}, "enforce_parameter_schema": True},
        )
        assert response.status_code == 204

        response = await client.get(
            f"/deployments/{deployment_with_parameter_schema.id}"
        )
        assert response.json()["parameters"] == {"x": "y"}
        assert response.json()["enforce_parameter_schema"] is True

    async def test_update_deployment_parameter_enforcement_allows_partial_parameters(
        self,
        client,
        flow,
        work_pool,
    ):
        data = DeploymentCreate(
            name="My Deployment",
            flow_id=flow.id,
            work_pool_name=work_pool.name,
            enforce_parameter_schema=True,
            parameter_openapi_schema={
                "type": "object",
                "required": ["person"],
                "properties": {
                    "name": {
                        "type": "string",
                        "default": "world",
                        "position": 1,
                    },
                    "person": {
                        "allOf": [{"$ref": "#/definitions/Person"}],
                        "position": 0,
                    },
                },
                "definitions": {
                    "Person": {
                        "type": "object",
                        "required": ["name"],
                        "properties": {
                            "name": {"type": "string"},
                            "greeting": {
                                "type": "string",
                                "default": "Hello",
                            },
                        },
                    }
                },
            },
        ).dict(json_compatible=True)

        response = await client.post(
            "/deployments/",
            json=data,
        )
        assert response.status_code == 201

        deployment_id = response.json()["id"]

        response = await client.patch(
            f"/deployments/{deployment_id}",
            json={"parameters": {"person": {"greeting": "*head nod*"}}},
        )

        assert response.status_code == 204

<<<<<<< HEAD
=======
    async def test_update_deployment_hydrates_parameters(
        self,
        deployment_with_parameter_schema,
        client,
    ):
        response = await client.patch(
            f"/deployments/{deployment_with_parameter_schema.id}",
            json={
                "parameters": {
                    "x": {"__prefect_kind": "json", "value": '"str_of_json"'}
                }
            },
        )
        assert response.status_code == 204

        response = await client.get(
            f"/deployments/{deployment_with_parameter_schema.id}"
        )
        assert response.json()["parameters"] == {"x": "str_of_json"}

>>>>>>> 224fe561
    async def test_update_deployment_with_schedule_populates_schedules(
        self,
        client,
        deployment,
        session,
    ):
        update_data = DeploymentUpdate(
            schedule=schemas.schedules.IntervalSchedule(
                interval=datetime.timedelta(days=1)
            )
        ).dict(json_compatible=True, exclude_unset=True)

        response = await client.patch(f"/deployments/{deployment.id}", json=update_data)
        assert response.status_code == 204

        schedules = await models.deployments.read_deployment_schedules(
            session=session,
            deployment_id=deployment.id,
        )
        assert len(schedules) == 1
        assert isinstance(schedules[0].schedule, schemas.schedules.IntervalSchedule)
        assert schedules[0].schedule.interval == datetime.timedelta(days=1)

    async def test_update_deployment_can_remove_schedules(
        self,
        client,
        deployment,
        session,
    ):
        update_data = DeploymentUpdate(
            schedules=[
                schemas.actions.DeploymentScheduleCreate(
                    schedule=schemas.schedules.IntervalSchedule(
                        interval=datetime.timedelta(days=1)
                    ),
                    active=True,
                )
            ]
        ).dict(json_compatible=True, exclude_unset=True)

        response = await client.patch(f"/deployments/{deployment.id}", json=update_data)
        assert response.status_code == 204

        schedules = await models.deployments.read_deployment_schedules(
            session=session,
            deployment_id=deployment.id,
        )
        assert len(schedules) == 1
        assert isinstance(schedules[0].schedule, schemas.schedules.IntervalSchedule)
        assert schedules[0].schedule.interval == datetime.timedelta(days=1)

        # Now remove the schedule.
        update_data = DeploymentUpdate(schedules=[]).dict(
            json_compatible=True, exclude_unset=True
        )

        response = await client.patch(f"/deployments/{deployment.id}", json=update_data)
        assert response.status_code == 204

        response = await client.get(f"/deployments/{deployment.id}")
        assert response.status_code == 200
        assert response.json()["schedules"] == []
        assert response.json()["schedule"] is None

    async def test_update_deployment_with_multiple_schedules(
        self,
        session,
        client,
        flow,
        infrastructure_document_id,
    ):
        schedule1 = schemas.schedules.IntervalSchedule(
            interval=datetime.timedelta(days=1)
        )
        schedule2 = schemas.schedules.IntervalSchedule(
            interval=datetime.timedelta(days=2)
        )

        data = DeploymentCreate(  # type: ignore
            name="My Deployment",
            version="mint",
            manifest_path="file.json",
            flow_id=flow.id,
            tags=["foo"],
            parameters={"foo": "bar"},
            infrastructure_document_id=infrastructure_document_id,
            schedules=[
                schemas.actions.DeploymentScheduleCreate(
                    schedule=schedule1,
                    active=True,
                ),
                schemas.actions.DeploymentScheduleCreate(
                    schedule=schedule2,
                    active=False,
                ),
            ],
        ).dict(json_compatible=True)
        response = await client.post("/deployments/", json=data)
        assert response.status_code == 201

        deployment_id = response.json()["id"]
        original_schedule_ids = [
            schedule["id"] for schedule in response.json()["schedules"]
        ]

        # When we receive a PATCH request with schedules, we should replace the
        # existing schedules with the newly created ones.

        schedule3 = schemas.schedules.IntervalSchedule(
            interval=datetime.timedelta(days=3)
        )
        schedule4 = schemas.schedules.IntervalSchedule(
            interval=datetime.timedelta(days=7)
        )

        update_data = DeploymentUpdate(
            schedules=[
                schemas.actions.DeploymentScheduleCreate(
                    schedule=schedule3,
                    active=True,
                ),
                schemas.actions.DeploymentScheduleCreate(
                    schedule=schedule4,
                    active=False,
                ),
            ],
        ).dict(json_compatible=True, exclude_unset=True)

        response = await client.patch(f"/deployments/{deployment_id}", json=update_data)
        assert response.status_code == 204

        response = await client.get(
            f"/deployments/{deployment_id}",
        )

        schedules = [
            schemas.core.DeploymentSchedule(**s) for s in response.json()["schedules"]
        ]

        assert len(schedules) == 2
        assert [schedule.id for schedule in schedules] != original_schedule_ids

        assert isinstance(schedules[0].schedule, schemas.schedules.IntervalSchedule)
        assert schedules[0].schedule.interval == schedule4.interval
        assert schedules[0].active is False

        assert isinstance(schedules[1].schedule, schemas.schedules.IntervalSchedule)
        assert schedules[1].schedule.interval == schedule3.interval
        assert schedules[1].active is True

    async def test_update_deployment_with_multiple_schedules_legacy_schedule_422(
        self,
        session,
        client,
        flow,
        infrastructure_document_id,
    ):
        schedule1 = schemas.schedules.IntervalSchedule(
            interval=datetime.timedelta(days=1)
        )
        schedule2 = schemas.schedules.IntervalSchedule(
            interval=datetime.timedelta(days=2)
        )

        data = DeploymentCreate(  # type: ignore
            name="My Deployment",
            version="mint",
            manifest_path="file.json",
            flow_id=flow.id,
            tags=["foo"],
            parameters={"foo": "bar"},
            infrastructure_document_id=infrastructure_document_id,
            schedules=[
                schemas.actions.DeploymentScheduleCreate(
                    schedule=schedule1,
                    active=True,
                ),
                schemas.actions.DeploymentScheduleCreate(
                    schedule=schedule2,
                    active=False,
                ),
            ],
        ).dict(json_compatible=True)
        response = await client.post("/deployments/", json=data)
        assert response.status_code == 201

        deployment_id = response.json()["id"]

        # This deployment now has multiple schedules, now if an older client
        # tries to update this deployment with a single schedule, we should
        # raise a 422 as we're unable to determine which schedule they're
        # trying to update.

        update_data = DeploymentUpdate(
            schedule=schemas.schedules.IntervalSchedule(
                interval=datetime.timedelta(days=3)
            )
        ).dict(json_compatible=True, exclude_unset=True)

        response = await client.patch(f"/deployments/{deployment_id}", json=update_data)
        assert response.status_code == 422
        assert b"multiple schedules" in response.content

    async def test_can_pause_deployment_by_updating_is_schedule_active(
        self,
        client,
        deployment,
        session,
    ):
        assert deployment.paused is False

        response = await client.patch(
            f"/deployments/{deployment.id}", json={"is_schedule_active": False}
        )
        assert response.status_code == 204

        await session.refresh(deployment)

        assert deployment
        assert deployment.paused is True
        assert deployment.is_schedule_active is False

    async def test_can_pause_deployment_by_updating_paused(
        self,
        client,
        deployment,
        session,
    ):
        assert deployment.paused is False

        response = await client.patch(
            f"/deployments/{deployment.id}", json={"paused": True}
        )
        assert response.status_code == 204

        await session.refresh(deployment)

        assert deployment
        assert deployment.paused is True
        assert deployment.is_schedule_active is False

    async def test_updating_paused_does_not_change_schedule(
        self,
        client,
        deployment,
        session,
    ):
        # This is a regression test for a bug where pausing a deployment would
        # copy the schedule from the existing deployment to the new one, even
        # if the schedule was not provided in the request.
        # https://github.com/PrefectHQ/nebula/issues/6994

        legacy_schedule = schemas.schedules.IntervalSchedule(
            interval=datetime.timedelta(days=1)
        )
        response = await client.patch(
            f"/deployments/{deployment.id}",
            json={"schedule": legacy_schedule.dict(json_compatible=True)},
        )
        assert response.status_code == 204

        await session.refresh(deployment)

        new_schedule = schemas.schedules.IntervalSchedule(
            interval=datetime.timedelta(hours=1)
        )

        assert deployment.paused is False
        assert deployment.schedule is not None
        assert deployment.schedule.interval != new_schedule.interval

        await models.deployments.delete_schedules_for_deployment(
            session=session, deployment_id=deployment.id
        )
        await models.deployments.create_deployment_schedules(
            session=session,
            deployment_id=deployment.id,
            schedules=[
                schemas.actions.DeploymentScheduleCreate(  # type: ignore [call-arg]
                    active=True, schedule=new_schedule
                )
            ],
        )

        await session.commit()

        response = await client.patch(
            f"/deployments/{deployment.id}", json={"paused": True}
        )
        assert response.status_code == 204

        schedules = await models.deployments.read_deployment_schedules(
            session=session, deployment_id=deployment.id
        )

        assert len(schedules) == 1
        assert isinstance(schedules[0].schedule, schemas.schedules.IntervalSchedule)
        assert schedules[0].schedule.interval == new_schedule.interval
        assert schedules[0].active is True


class TestGetScheduledFlowRuns:
    @pytest.fixture
    async def flows(self, session):
        flow_1 = await models.flows.create_flow(
            session=session,
            flow=schemas.core.Flow(name="my-flow-1"),
        )
        flow_2 = await models.flows.create_flow(
            session=session,
            flow=schemas.core.Flow(name="my-flow-2"),
        )
        await session.commit()
        return flow_1, flow_2

    @pytest.fixture(autouse=True)
    async def deployments(
        self,
        session,
        flows,
    ):
        flow_1, flow_2 = flows
        deployment_1 = await models.deployments.create_deployment(
            session=session,
            deployment=schemas.core.Deployment(
                name="My Deployment X",
                flow_id=flow_1.id,
            ),
        )
        deployment_2 = await models.deployments.create_deployment(
            session=session,
            deployment=schemas.core.Deployment(
                name="My Deployment Y",
                flow_id=flow_2.id,
            ),
        )
        await session.commit()
        return deployment_1, deployment_2

    @pytest.fixture(autouse=True)
    async def flow_runs(
        self,
        session,
        deployments,
    ):
        deployment_1, deployment_2 = deployments
        # flow run 1 is in a SCHEDULED state 5 minutes ago
        flow_run_1 = await models.flow_runs.create_flow_run(
            session=session,
            flow_run=schemas.core.FlowRun(
                flow_id=deployment_1.flow_id,
                deployment_id=deployment_1.id,
                flow_version="0.1",
                state=schemas.states.State(
                    type=schemas.states.StateType.SCHEDULED,
                    timestamp=pendulum.now("UTC").subtract(minutes=5),
                    state_details=dict(
                        scheduled_time=pendulum.now("UTC").subtract(minutes=5)
                    ),
                ),
            ),
        )

        # flow run 2 is in a SCHEDULED state 1 minute ago for deployment 1
        flow_run_2 = await models.flow_runs.create_flow_run(
            session=session,
            flow_run=schemas.core.FlowRun(
                flow_id=deployment_1.flow_id,
                deployment_id=deployment_1.id,
                flow_version="0.1",
                tags=["tb12", "goat"],
                state=schemas.states.State(
                    type=schemas.states.StateType.SCHEDULED,
                    timestamp=pendulum.now("UTC").subtract(minutes=1),
                    state_details=dict(
                        scheduled_time=pendulum.now("UTC").subtract(minutes=1)
                    ),
                ),
            ),
        )
        # flow run 3 is in a SCHEDULED state 1 minute ago for deployment 2
        flow_run_3 = await models.flow_runs.create_flow_run(
            session=session,
            flow_run=schemas.core.FlowRun(
                flow_id=deployment_2.flow_id,
                deployment_id=deployment_2.id,
                flow_version="0.1",
                tags=["tb12", "goat"],
                state=schemas.states.State(
                    type=schemas.states.StateType.SCHEDULED,
                    timestamp=pendulum.now("UTC").subtract(minutes=1),
                    state_details=dict(
                        scheduled_time=pendulum.now("UTC").subtract(minutes=1)
                    ),
                ),
            ),
        )
        await session.commit()
        return flow_run_1, flow_run_2, flow_run_3

    async def test_get_scheduled_runs_for_a_deployment(
        self,
        client,
        deployments,
        flow_runs,
    ):
        deployment_1, _deployment_2 = deployments
        response = await client.post(
            "/deployments/get_scheduled_flow_runs",
            json=dict(deployment_ids=[str(deployment_1.id)]),
        )
        assert response.status_code == 200
        assert {res["id"] for res in response.json()} == {
            str(flow_run.id) for flow_run in flow_runs[:2]
        }

    async def test_get_scheduled_runs_for_multiple_deployments(
        self,
        client,
        deployments,
        flow_runs,
    ):
        deployment_1, deployment_2 = deployments
        response = await client.post(
            "/deployments/get_scheduled_flow_runs",
            json=dict(deployment_ids=[str(deployment_1.id), str(deployment_2.id)]),
        )
        assert response.status_code == 200
        assert {res["id"] for res in response.json()} == {
            str(flow_run.id) for flow_run in flow_runs
        }

    async def test_get_scheduled_runs_respects_limit(
        self,
        client,
        flow_runs,
        deployments,
    ):
        deployment_1, _deployment_2 = deployments
        response = await client.post(
            "/deployments/get_scheduled_flow_runs",
            json=dict(deployment_ids=[str(deployment_1.id)], limit=1),
        )
        assert response.status_code == 200
        assert {res["id"] for res in response.json()} == {str(flow_runs[0].id)}

        # limit should still be constrained by Orion settings though
        response = await client.post(
            "/deployments/get_scheduled_flow_runs",
            json=dict(limit=9001),
        )
        assert response.status_code == 422

    async def test_get_scheduled_runs_respects_scheduled_before(
        self,
        client,
        flow_runs,
        deployments,
    ):
        deployment_1, _deployment_2 = deployments
        # picks up one of the runs for the first deployment, but not the other
        response = await client.post(
            "/deployments/get_scheduled_flow_runs",
            json=dict(
                deployment_ids=[str(deployment_1.id)],
                scheduled_before=str(pendulum.now("UTC").subtract(minutes=2)),
            ),
        )
        assert response.status_code == 200
        assert {res["id"] for res in response.json()} == {str(flow_runs[0].id)}

    async def test_get_scheduled_runs_sort_order(
        self,
        client,
        flow_runs,
        deployments,
    ):
        """Should sort by next scheduled start time ascending"""
        deployment_1, deployment_2 = deployments
        response = await client.post(
            "/deployments/get_scheduled_flow_runs",
            json=dict(deployment_ids=[str(deployment_1.id), str(deployment_2.id)]),
        )
        assert response.status_code == 200
        assert [res["id"] for res in response.json()] == [
            str(flow_run.id) for flow_run in flow_runs[:3]
        ]

    async def test_get_scheduled_flow_runs_updates_last_polled_time_and_status(
        self,
        client,
        flow_runs,
        deployments,
    ):
        deployment_1, deployment_2 = deployments

        response1 = await client.get(f"/deployments/{deployment_1.id}")
        assert response1.status_code == 200
        assert response1.json()["last_polled"] is None
        assert response1.json()["status"] == "NOT_READY"

        response2 = await client.get(f"/deployments/{deployment_2.id}")
        assert response2.status_code == 200
        assert response2.json()["last_polled"] is None
        assert response2.json()["status"] == "NOT_READY"

        updated_response = await client.post(
            "/deployments/get_scheduled_flow_runs",
            json=dict(deployment_ids=[str(deployment_1.id)]),
        )
        assert updated_response.status_code == 200

        updated_response_deployment_1 = await client.get(
            f"/deployments/{deployment_1.id}"
        )
        assert updated_response_deployment_1.status_code == 200

        assert (
            updated_response_deployment_1.json()["last_polled"]
            > pendulum.now("UTC").subtract(minutes=1).isoformat()
        )
        assert updated_response_deployment_1.json()["status"] == "READY"

        same_response_deployment_2 = await client.get(f"/deployments/{deployment_2.id}")
        assert same_response_deployment_2.status_code == 200
        assert same_response_deployment_2.json()["last_polled"] is None
        assert same_response_deployment_2.json()["status"] == "NOT_READY"

    async def test_get_scheduled_flow_runs_updates_last_polled_time_and_status_multiple_deployments(
        self,
        client,
        flow_runs,
        deployments,
    ):
        deployment_1, deployment_2 = deployments

        response_1 = await client.get(f"/deployments/{deployment_1.id}")
        assert response_1.status_code == 200
        assert response_1.json()["last_polled"] is None
        assert response_1.json()["status"] == "NOT_READY"

        response_2 = await client.get(f"/deployments/{deployment_2.id}")
        assert response_2.status_code == 200
        assert response_2.json()["last_polled"] is None
        assert response_2.json()["status"] == "NOT_READY"

        updated_response = await client.post(
            "/deployments/get_scheduled_flow_runs",
            json=dict(deployment_ids=[str(deployment_1.id), str(deployment_2.id)]),
        )
        assert updated_response.status_code == 200

        updated_response_1 = await client.get(f"/deployments/{deployment_1.id}")
        assert updated_response_1.status_code == 200
        assert (
            updated_response_1.json()["last_polled"]
            > pendulum.now("UTC").subtract(minutes=1).isoformat()
        )
        assert updated_response_1.json()["status"] == "READY"

        updated_response_2 = await client.get(f"/deployments/{deployment_2.id}")
        assert updated_response_2.status_code == 200
        assert (
            updated_response_2.json()["last_polled"]
            > pendulum.now("UTC").subtract(minutes=1).isoformat()
        )
        assert updated_response_2.json()["status"] == "READY"


class TestDeleteDeployment:
    async def test_delete_deployment(self, session, client, deployment):
        # schedule both an autoscheduled and manually scheduled flow run
        # for this deployment id, these should be deleted when the deployment is deleted
        flow_run_1 = await models.flow_runs.create_flow_run(
            session=session,
            flow_run=schemas.core.FlowRun(
                flow_id=deployment.flow_id,
                deployment_id=deployment.id,
                flow_version="1.0",
                auto_scheduled=False,
                state=schemas.states.Scheduled(
                    scheduled_time=pendulum.now("UTC"),
                    message="Flow run scheduled",
                ),
            ),
        )
        flow_run_2 = await models.flow_runs.create_flow_run(
            session=session,
            flow_run=schemas.core.FlowRun(
                flow_id=deployment.flow_id,
                deployment_id=deployment.id,
                flow_version="1.0",
                auto_scheduled=True,
                state=schemas.states.Scheduled(
                    scheduled_time=pendulum.now("UTC"),
                    message="Flow run scheduled",
                ),
            ),
        )
        await session.commit()

        # delete the deployment
        response = await client.delete(f"/deployments/{deployment.id}")
        assert response.status_code == status.HTTP_204_NO_CONTENT

        # make sure it's deleted
        response = await client.get(f"/deployments/{deployment.id}")
        assert response.status_code == status.HTTP_404_NOT_FOUND

        # make sure scheduled flow runs are deleted
        n_runs = await models.flow_runs.count_flow_runs(
            session,
            flow_run_filter=schemas.filters.FlowRunFilter(
                id={"any_": [flow_run_1.id, flow_run_2.id]}
            ),
        )
        assert n_runs == 0

    async def test_delete_deployment_returns_404_if_does_not_exist(self, client):
        response = await client.delete(f"/deployments/{uuid4()}")
        assert response.status_code == status.HTTP_404_NOT_FOUND


class TestSetScheduleActive:
    async def test_set_schedule_inactive(self, client, deployment, session):
        assert deployment.is_schedule_active is True
        response = await client.post(
            f"/deployments/{deployment.id}/set_schedule_inactive"
        )
        assert response.status_code == status.HTTP_200_OK

        await session.refresh(deployment)
        assert deployment.is_schedule_active is False

    async def test_set_schedule_inactive_can_be_called_multiple_times(
        self, client, deployment, session
    ):
        assert deployment.is_schedule_active is True
        await client.post(f"/deployments/{deployment.id}/set_schedule_inactive")
        response = await client.post(
            f"/deployments/{deployment.id}/set_schedule_inactive"
        )
        assert response.status_code == status.HTTP_200_OK

        await session.refresh(deployment)
        assert deployment.is_schedule_active is False

    async def test_set_schedule_inactive_with_missing_deployment(self, client):
        response = await client.post(f"/deployments/{uuid4()}/set_schedule_inactive")
        assert response.status_code == status.HTTP_404_NOT_FOUND

    async def test_set_schedule_inactive_sets_child_schedule_inactive(
        self,
        client,
        deployment,
        session,
    ):
        await models.deployments.delete_schedules_for_deployment(
            session=session, deployment_id=deployment.id
        )

        deployment = await models.deployments.read_deployment(
            session=session, deployment_id=deployment.id
        )
        deployment.is_schedule_active = True
        deployment.paused = False

        await models.deployments.create_deployment_schedules(
            session=session,
            deployment_id=deployment.id,
            schedules=[
                schemas.actions.DeploymentScheduleCreate(
                    active=True,
                    schedule=schemas.schedules.IntervalSchedule(
                        interval=datetime.timedelta(hours=1)
                    ),
                )
            ],
        )

        await session.commit()

        # When updating a deployment the `set_schedule_inactive` endpoint
        # should also attempt to update the `active` field of the child
        # `DeploymentSchedule` object.

        response = await client.post(
            f"/deployments/{deployment.id}/set_schedule_inactive"
        )
        assert response.status_code == 200

        schedules = await models.deployments.read_deployment_schedules(
            session=session, deployment_id=deployment.id
        )
        assert len(schedules) == 1
        assert schedules[0].active is False

    async def test_set_schedule_inactive_multiple_schedules(
        self,
        client,
        deployment,
        session,
    ):
        deployment = await models.deployments.read_deployment(
            session=session, deployment_id=deployment.id
        )
        deployment.is_schedule_active = True
        deployment.paused = False

        await models.deployments.create_deployment_schedules(
            session=session,
            deployment_id=deployment.id,
            schedules=[
                schemas.actions.DeploymentScheduleCreate(
                    active=True,
                    schedule=schemas.schedules.IntervalSchedule(
                        interval=datetime.timedelta(hours=1)
                    ),
                ),
                schemas.actions.DeploymentScheduleCreate(
                    active=True,
                    schedule=schemas.schedules.IntervalSchedule(
                        interval=datetime.timedelta(hours=2)
                    ),
                ),
            ],
        )

        await session.commit()

        # When updating a deployment the `set_schedule_inactive` endpoint
        # should not attempt update the `active` field if there are multiple
        # schedules.

        response = await client.post(
            f"/deployments/{deployment.id}/set_schedule_inactive"
        )
        assert response.status_code == 422
        assert b"multiple schedules" in response.content

    async def test_set_schedule_active(self, client, deployment, session):
        deployment.is_schedule_active = False
        await session.commit()

        response = await client.post(
            f"/deployments/{deployment.id}/set_schedule_active"
        )
        assert response.status_code == status.HTTP_200_OK

        await session.refresh(deployment)
        assert deployment.is_schedule_active is True

    async def test_set_schedule_active_can_be_called_multiple_times(
        self, client, deployment, session
    ):
        deployment.is_schedule_active = False
        await session.commit()

        await client.post(f"/deployments/{deployment.id}/set_schedule_active")
        response = await client.post(
            f"/deployments/{deployment.id}/set_schedule_active"
        )
        assert response.status_code == status.HTTP_200_OK

        await session.refresh(deployment)
        assert deployment.is_schedule_active is True

    async def test_set_schedule_active_with_missing_deployment(self, client):
        response = await client.post(f"/deployments/{uuid4()}/set_schedule_active")
        assert response.status_code == status.HTTP_404_NOT_FOUND

    async def test_set_schedule_active_toggles_active_flag(
        self, client, deployment, session
    ):
        n_runs = await models.flow_runs.count_flow_runs(session)
        assert n_runs == 0

        deployment.is_schedule_active = False
        await session.commit()

        await client.post(f"/deployments/{deployment.id}/set_schedule_active")
        n_runs = await models.flow_runs.count_flow_runs(session)
        assert n_runs == 0

        await session.refresh(deployment)
        assert deployment.is_schedule_active is True

    async def test_set_schedule_active_updates_child_schedule(
        self,
        client,
        deployment,
        session,
    ):
        await models.deployments.delete_schedules_for_deployment(
            session=session, deployment_id=deployment.id
        )

        deployment = await models.deployments.read_deployment(
            session=session, deployment_id=deployment.id
        )
        deployment.is_schedule_active = False
        deployment.paused = True

        await models.deployments.create_deployment_schedules(
            session=session,
            deployment_id=deployment.id,
            schedules=[
                schemas.actions.DeploymentScheduleCreate(
                    active=False,
                    schedule=schemas.schedules.IntervalSchedule(
                        interval=datetime.timedelta(hours=1)
                    ),
                )
            ],
        )

        await session.commit()

        # When updating a deployment the `set_schedule_active` endpoint
        # should also attempt to update the `active` field of the child
        # `DeploymentSchedule` object.

        response = await client.post(
            f"/deployments/{deployment.id}/set_schedule_active"
        )
        assert response.status_code == 200

        schedules = await models.deployments.read_deployment_schedules(
            session=session, deployment_id=deployment.id
        )
        assert len(schedules) == 1
        assert schedules[0].active is True

<<<<<<< HEAD
    async def test_set_schedule_active_enhanced_scheduling_off_multiple_schedules(
=======
    async def test_set_schedule_active_multiple_schedules(
>>>>>>> 224fe561
        self,
        client,
        deployment,
        session,
    ):
        deployment = await models.deployments.read_deployment(
            session=session, deployment_id=deployment.id
        )
        deployment.is_schedule_active = False
        deployment.paused = True

        await models.deployments.create_deployment_schedules(
            session=session,
            deployment_id=deployment.id,
            schedules=[
                schemas.actions.DeploymentScheduleCreate(
                    active=True,
                    schedule=schemas.schedules.IntervalSchedule(
                        interval=datetime.timedelta(hours=1)
                    ),
                ),
                schemas.actions.DeploymentScheduleCreate(
                    active=True,
                    schedule=schemas.schedules.IntervalSchedule(
                        interval=datetime.timedelta(hours=2)
                    ),
                ),
            ],
        )

        await session.commit()

        # When updating a deployment the `set_schedule_active` endpoint should
        # not attempt to update the `active` field if there are multiple
        # schedules.

        response = await client.post(
            f"/deployments/{deployment.id}/set_schedule_active"
        )
        assert response.status_code == 422
        assert b"multiple schedules" in response.content

    async def test_set_schedule_active_doesnt_schedule_runs_if_no_schedule_set(
        self, client, deployment, session
    ):
        n_runs = await models.flow_runs.count_flow_runs(session)
        assert n_runs == 0

        deployment.schedule = None
        deployment.is_schedule_active = False
        await session.commit()

        await client.post(f"/deployments/{deployment.id}/set_schedule_active")
        await session.refresh(deployment)
        assert deployment.is_schedule_active is True
        n_runs = await models.flow_runs.count_flow_runs(session)
        assert n_runs == 0

    async def test_set_schedule_inactive_deletes_auto_scheduled_runs(
        self, client, deployment, session
    ):
        # schedule runs
        await models.deployments.schedule_runs(
            session=session, deployment_id=deployment.id
        )
        n_runs = await models.flow_runs.count_flow_runs(session)
        assert n_runs == PREFECT_API_SERVICES_SCHEDULER_MIN_RUNS.value()

        # create a run manually
        await models.flow_runs.create_flow_run(
            session=session,
            flow_run=schemas.core.FlowRun(
                flow_id=deployment.flow_id,
                deployment_id=deployment.id,
                state=schemas.states.Scheduled(
                    scheduled_time=pendulum.now("UTC").add(days=1)
                ),
            ),
        )
        await session.commit()

        await client.post(f"/deployments/{deployment.id}/set_schedule_inactive")

        n_runs = await models.flow_runs.count_flow_runs(session)
        assert n_runs == 1


class TestScheduleDeployment:
    @pytest.fixture
    async def deployment_schedule(self, session, deployment):
        schedules = await models.deployments.read_deployment_schedules(
            session=session, deployment_id=deployment.id
        )
        assert len(schedules) == 1
        return schedules[0]

    async def test_schedule_deployment(
        self, client, session, deployment, deployment_schedule
    ):
        n_runs = await models.flow_runs.count_flow_runs(session)
        assert n_runs == 0

        await client.post(f"/deployments/{deployment.id}/schedule")

        runs = await models.flow_runs.read_flow_runs(session)
        expected_dates = await deployment_schedule.schedule.get_dates(
            n=PREFECT_API_SERVICES_SCHEDULER_MIN_RUNS.value(),
            start=pendulum.now("UTC"),
            end=pendulum.now("UTC")
            + PREFECT_API_SERVICES_SCHEDULER_MAX_SCHEDULED_TIME.value(),
        )
        actual_dates = {r.state.state_details.scheduled_time for r in runs}
        assert actual_dates == set(expected_dates)

    async def test_schedule_deployment_provide_runs(
        self, client, session, deployment, deployment_schedule
    ):
        n_runs = await models.flow_runs.count_flow_runs(session)
        assert n_runs == 0

        await client.post(
            f"/deployments/{deployment.id}/schedule", json=dict(min_runs=5)
        )

        runs = await models.flow_runs.read_flow_runs(session)
        expected_dates = await deployment_schedule.schedule.get_dates(
            n=5,
            start=pendulum.now("UTC"),
            end=pendulum.now("UTC")
            + PREFECT_API_SERVICES_SCHEDULER_MAX_SCHEDULED_TIME.value(),
        )
        actual_dates = {r.state.state_details.scheduled_time for r in runs}
        assert actual_dates == set(expected_dates)

    async def test_schedule_deployment_start_time(
        self, client, session, deployment, deployment_schedule
    ):
        n_runs = await models.flow_runs.count_flow_runs(session)
        assert n_runs == 0

        await client.post(
            f"/deployments/{deployment.id}/schedule",
            json=dict(start_time=str(pendulum.now("UTC").add(days=120))),
        )

        runs = await models.flow_runs.read_flow_runs(session)
        expected_dates = await deployment_schedule.schedule.get_dates(
            n=PREFECT_API_SERVICES_SCHEDULER_MIN_RUNS.value(),
            start=pendulum.now("UTC").add(days=120),
            end=pendulum.now("UTC").add(days=120)
            + PREFECT_API_SERVICES_SCHEDULER_MAX_SCHEDULED_TIME.value(),
        )
        actual_dates = {r.state.state_details.scheduled_time for r in runs}
        assert actual_dates == set(expected_dates)

    async def test_schedule_deployment_end_time(
        self, client, session, deployment, deployment_schedule
    ):
        n_runs = await models.flow_runs.count_flow_runs(session)
        assert n_runs == 0

        await client.post(
            f"/deployments/{deployment.id}/schedule",
            json=dict(
                end_time=str(pendulum.now("UTC").add(days=7)),
                # schedule a large number of min runs to see the effect of end_time
                min_runs=100,
            ),
        )

        runs = await models.flow_runs.read_flow_runs(session)
        expected_dates = await deployment_schedule.schedule.get_dates(
            n=100,
            start=pendulum.now("UTC"),
            end=pendulum.now("UTC").add(days=7),
        )
        actual_dates = {r.state.state_details.scheduled_time for r in runs}
        assert actual_dates == set(expected_dates)
        assert len(actual_dates) == 7

    async def test_schedule_deployment_backfill(
        self, client, session, deployment, deployment_schedule
    ):
        n_runs = await models.flow_runs.count_flow_runs(session)
        assert n_runs == 0

        await client.post(
            f"/deployments/{deployment.id}/schedule",
            json=dict(
                start_time=str(pendulum.now("UTC").subtract(days=20)),
                end_time=str(pendulum.now("UTC")),
                min_runs=100,
            ),
        )

        runs = await models.flow_runs.read_flow_runs(session)
        expected_dates = await deployment_schedule.schedule.get_dates(
            n=100,
            start=pendulum.now("UTC").subtract(days=20),
            end=pendulum.now("UTC"),
        )
        actual_dates = {r.state.state_details.scheduled_time for r in runs}
        assert actual_dates == set(expected_dates)
        assert len(actual_dates) == 20


class TestCreateFlowRunFromDeployment:
    async def test_create_flow_run_from_deployment_with_defaults(
        self, deployment, client
    ):
        # should use default parameters, tags, and flow runner
        response = await client.post(
            f"deployments/{deployment.id}/create_flow_run", json={}
        )
        assert sorted(response.json()["tags"]) == sorted(deployment.tags)
        assert response.json()["parameters"] == deployment.parameters
        assert response.json()["flow_id"] == str(deployment.flow_id)
        assert response.json()["deployment_id"] == str(deployment.id)
        assert response.json()["infrastructure_document_id"] == str(
            deployment.infrastructure_document_id
        )
        assert response.json()["work_queue_name"] == deployment.work_queue_name
        assert response.json()["state_type"] == schemas.states.StateType.SCHEDULED

    async def test_create_flow_run_from_deployment_uses_work_queue_name(
        self, deployment, client, session
    ):
        await client.patch(
            f"deployments/{deployment.id}", json=dict(work_queue_name="wq-test")
        )
        response = await client.post(
            f"deployments/{deployment.id}/create_flow_run", json={}
        )
        assert response.json()["work_queue_name"] == "wq-test"

    async def test_create_flow_run_from_deployment_allows_queue_override(
        self, deployment, client, session
    ):
        await client.patch(
            f"deployments/{deployment.id}", json=dict(work_queue_name="wq-test")
        )
        response = await client.post(
            f"deployments/{deployment.id}/create_flow_run",
            json=schemas.actions.DeploymentFlowRunCreate(
                work_queue_name="my-new-test-queue"
            ).dict(json_compatible=True),
        )
        assert response.json()["work_queue_name"] == "my-new-test-queue"

    async def test_create_flow_run_from_deployment_does_not_reset_default_queue(
        self, deployment, client, session
    ):
        default_queue = deployment.work_queue_name

        response = await client.post(
            f"deployments/{deployment.id}/create_flow_run",
            json=schemas.actions.DeploymentFlowRunCreate(
                work_queue_name="my-new-test-queue"
            ).dict(json_compatible=True),
        )
        assert response.json()["work_queue_name"] == "my-new-test-queue"
        await session.commit()

        response = await client.post(
            f"deployments/{deployment.id}/create_flow_run", json={}
        )
        assert response.json()["work_queue_name"] == default_queue

        deployment = await models.deployments.read_deployment(
            session=session, deployment_id=deployment.id
        )

        assert deployment.work_queue_name == default_queue

    async def test_create_flow_run_from_deployment_includes_job_variables(
        self, deployment, client, session
    ):
        job_vars = {"foo": "bar"}
        response = await client.post(
            f"deployments/{deployment.id}/create_flow_run",
            json=schemas.actions.DeploymentFlowRunCreate(job_variables=job_vars).dict(
                json_compatible=True
            ),
        )
        assert response.status_code == 201
        flow_run_id = response.json()["id"]

        flow_run = await models.flow_runs.read_flow_run(
            session=session, flow_run_id=flow_run_id
        )
        assert flow_run.job_variables == job_vars

        response = await client.get(f"flow_runs/{flow_run_id}")
        assert response.status_code == 200
        assert response.json()["job_variables"] == job_vars

    async def test_create_flow_run_from_deployment_disambiguates_queue_name_from_other_pools(
        self, deployment, client, session
    ):
        """
        This test ensures that if a user provides a common queue name, the correct work pool is used.
        """
        # create a bunch of pools with "default" named queues
        for idx in range(3):
            await models.workers.create_work_pool(
                session=session,
                work_pool=schemas.actions.WorkPoolCreate(
                    name=f"Bogus Work Pool {idx}", base_job_template={}
                ),
            )
        await session.commit()

        response = await client.post(
            f"deployments/{deployment.id}/create_flow_run",
            json=schemas.actions.DeploymentFlowRunCreate(
                work_queue_name="default"
            ).dict(json_compatible=True),
        )
        assert response.json()["work_queue_name"] == "default"
        assert response.json()["work_queue_id"] == str(
            deployment.work_queue.work_pool.default_queue_id
        )

    async def test_create_flow_run_from_deployment_override_params(
        self, deployment, client
    ):
        response = await client.post(
            f"deployments/{deployment.id}/create_flow_run",
            json=schemas.actions.DeploymentFlowRunCreate(
                parameters={"foo": "not_bar"}
            ).dict(json_compatible=True),
        )
        assert response.json()["parameters"] == {"foo": "not_bar"}

    async def test_create_flow_run_from_deployment_override_tags(
        self, deployment, client
    ):
        response = await client.post(
            f"deployments/{deployment.id}/create_flow_run",
            json=schemas.actions.DeploymentFlowRunCreate(tags=["nope"]).dict(
                json_compatible=True
            ),
        )
        assert sorted(response.json()["tags"]) == sorted(["nope"] + deployment.tags)

    async def test_create_flow_run_enforces_parameter_schema(
        self,
        deployment_with_parameter_schema,
        client,
    ):
        response = await client.post(
            f"/deployments/{deployment_with_parameter_schema.id}/create_flow_run",
            json={"parameters": {"x": 1}},
        )

        assert response.status_code == 409
        assert (
            "Validation failed for field 'x'. Failure reason: 1 is not of type 'string'"
            in response.text
        )

        response = await client.post(
            f"/deployments/{deployment_with_parameter_schema.id}/create_flow_run",
            json={"parameters": {"x": "y"}},
        )

        assert response.status_code == 201

    async def test_create_flow_run_does_not_enforce_parameter_schema_when_enforcement_is_toggled_off(
        self,
        deployment_with_parameter_schema,
        client,
    ):
        await client.patch(
            f"/deployments/{deployment_with_parameter_schema.id}",
            json={"enforce_parameter_schema": False},
        )

        response = await client.post(
            f"/deployments/{deployment_with_parameter_schema.id}/create_flow_run",
            json={"parameters": {"x": 1}},
        )

        assert response.status_code == 201

    async def test_create_flow_run_from_deployment_parameter_enforcement_rejects_partial_parameters(
        self,
        client,
        flow,
        work_pool,
    ):
        data = DeploymentCreate(
            name="My Deployment",
            flow_id=flow.id,
            work_pool_name=work_pool.name,
            enforce_parameter_schema=True,
            parameter_openapi_schema={
                "type": "object",
                "required": ["person"],
                "properties": {
                    "name": {
                        "type": "string",
                        "default": "world",
                        "position": 1,
                    },
                    "person": {
                        "allOf": [{"$ref": "#/definitions/Person"}],
                        "position": 0,
                    },
                },
                "definitions": {
                    "Person": {
                        "type": "object",
                        "required": ["name"],
                        "properties": {
                            "name": {"type": "string"},
                            "greeting": {
                                "type": "string",
                                "default": "Hello",
                            },
                        },
                    }
                },
            },
        ).dict(json_compatible=True)

        response = await client.post(
            "/deployments/",
            json=data,
        )
        assert response.status_code == 201

        deployment_id = response.json()["id"]

        response = await client.post(
            f"/deployments/{deployment_id}/create_flow_run",
            json={"parameters": {"person": {"greeting": "*half hearted wave*"}}},
        )

        assert response.status_code == 409
        assert "Validation failed for field 'person'" in response.text
        assert "Failure reason: 'name' is a required property" in response.text

    async def test_create_flow_run_from_deployment_hydrates_parameters(
        self,
        deployment_with_parameter_schema,
        client,
    ):
        response = await client.post(
            f"/deployments/{deployment_with_parameter_schema.id}/create_flow_run",
            json={
                "parameters": {
                    "x": {"__prefect_kind": "json", "value": '"str_of_json"'}
                }
            },
        )

        assert response.status_code == 201
        assert response.json()["parameters"]["x"] == "str_of_json"

    async def test_create_flow_run_from_deployment_hydration_error(
        self,
        deployment_with_parameter_schema,
        client,
    ):
        response = await client.post(
            f"/deployments/{deployment_with_parameter_schema.id}/create_flow_run",
            json={
                "parameters": {
                    "x": {"__prefect_kind": "json", "value": '{"invalid": json}'}
                }
            },
        )

        assert response.status_code == 400
        assert (
            "Error hydrating flow run parameters: Invalid JSON: Expecting value:"
            in response.json()["detail"]
        )


class TestGetDeploymentWorkQueueCheck:
    async def test_404_on_bad_id(self, client):
        response = await client.get(f"deployments/{uuid4()}/work_queue_check")
        assert response.status_code == status.HTTP_404_NOT_FOUND

    async def test_well_formed_response(
        self,
        session,
        client,
        flow,
    ):
        await models.work_queues.create_work_queue(
            session=session,
            work_queue=schemas.actions.WorkQueueCreate(
                name="First",
                filter=schemas.core.QueueFilter(tags=["a"]),
            ),
        )
        await models.work_queues.create_work_queue(
            session=session,
            work_queue=schemas.actions.WorkQueueCreate(
                name="Second",
                filter=schemas.core.QueueFilter(tags=["b"]),
            ),
        )

        deployment = await models.deployments.create_deployment(
            session=session,
            deployment=schemas.core.Deployment(
                name="My Deployment",
                flow_id=flow.id,
                tags=["a", "b", "c"],
            ),
        )
        await session.commit()

        response = await client.get(f"deployments/{deployment.id}/work_queue_check")
        assert response.status_code == status.HTTP_200_OK

        connection_url = PREFECT_API_DATABASE_CONNECTION_URL.value()
        dialect = get_dialect(connection_url)

        if dialect.name == "postgresql":
            assert len(response.json()) == 2

            q1, q2 = response.json()
            assert {q1["name"], q2["name"]} == {"First", "Second"}
            assert set(q1["filter"]["tags"] + q2["filter"]["tags"]) == {"a", "b"}
            assert (
                q1["filter"]["deployment_ids"] == q2["filter"]["deployment_ids"] is None
            )

        else:
            # sqlite picks up the default queue because it has no filter
            assert len(response.json()) == 3

            q1, q2, q3 = response.json()
            assert {q1["name"], q2["name"], q3["name"]} == {
                "First",
                "Second",
                "default",
            }
            assert set(q2["filter"]["tags"] + q3["filter"]["tags"]) == {"a", "b"}
            assert (
                q2["filter"]["deployment_ids"] == q3["filter"]["deployment_ids"] is None
            )<|MERGE_RESOLUTION|>--- conflicted
+++ resolved
@@ -1451,8 +1451,6 @@
 
         assert response.status_code == 204
 
-<<<<<<< HEAD
-=======
     async def test_update_deployment_hydrates_parameters(
         self,
         deployment_with_parameter_schema,
@@ -1473,7 +1471,6 @@
         )
         assert response.json()["parameters"] == {"x": "str_of_json"}
 
->>>>>>> 224fe561
     async def test_update_deployment_with_schedule_populates_schedules(
         self,
         client,
@@ -2307,11 +2304,7 @@
         assert len(schedules) == 1
         assert schedules[0].active is True
 
-<<<<<<< HEAD
-    async def test_set_schedule_active_enhanced_scheduling_off_multiple_schedules(
-=======
     async def test_set_schedule_active_multiple_schedules(
->>>>>>> 224fe561
         self,
         client,
         deployment,
