import os
import textwrap
from pathlib import Path

import pytest

import prefect.context
import prefect.settings
from prefect.settings import (
    PREFECT_API_KEY,
    PREFECT_API_URL,
    PREFECT_DEBUG_MODE,
    PREFECT_HOME,
    PREFECT_LOGGING_EXTRA_LOGGERS,
    PREFECT_LOGGING_LEVEL,
    PREFECT_ORION_DATABASE_ECHO,
<<<<<<< HEAD
    PREFECT_PROFILES_PATH,
=======
    PREFECT_ORION_UI_API_URL,
>>>>>>> e86f99b9
    PREFECT_TEST_MODE,
    Profile,
    ProfilesCollection,
    Settings,
    get_current_settings,
    load_profile,
    load_profiles,
    save_profiles,
    temporary_settings,
    update_profile,
)
<<<<<<< HEAD
=======
from prefect.testing.utilities import temporary_settings


class TestSetting_UI_API_URL:
    def test_ui_api_url_from_api_url(self):
        with temporary_settings(PREFECT_API_URL="http://test/api"):
            assert PREFECT_ORION_UI_API_URL.value() == "http://test/api"

    def test_ui_api_url_from_orion_host_and_port(self):
        with temporary_settings(
            PREFECT_ORION_API_HOST="test", PREFECT_ORION_API_PORT="1111"
        ):
            assert PREFECT_ORION_UI_API_URL.value() == "http://test:1111/api"

    def test_ui_api_url_from_defaults(self):
        assert PREFECT_ORION_UI_API_URL.value() == "http://127.0.0.1:4200/api"
>>>>>>> e86f99b9


def test_get_value_root_setting():
    with temporary_settings(
        updates={PREFECT_API_URL: "test"}
    ):  # Set a value so its not null
        value = prefect.settings.PREFECT_API_URL.value()
        value_of = get_current_settings().value_of(PREFECT_API_URL)
        value_from = PREFECT_API_URL.value_from(get_current_settings())
        assert value == value_of == value_from == "test"


def test_get_value_nested_setting():
    value = prefect.settings.PREFECT_LOGGING_LEVEL.value()
    value_of = get_current_settings().value_of(PREFECT_LOGGING_LEVEL)
    value_from = PREFECT_LOGGING_LEVEL.value_from(get_current_settings())
    assert value == value_of == value_from


def test_settings():
    assert PREFECT_TEST_MODE.value() is True


def test_settings_copy_with_update_does_not_mark_unset_as_set():
    settings = get_current_settings()
    set_keys = set(settings.dict(exclude_unset=True).keys())
    new_settings = settings.copy_with_update()
    new_set_keys = set(new_settings.dict(exclude_unset=True).keys())
    assert new_set_keys == set_keys

    new_settings = settings.copy_with_update(updates={PREFECT_API_KEY: "TEST"})
    new_set_keys = set(new_settings.dict(exclude_unset=True).keys())
    # Only the API key setting should be set
    assert new_set_keys - set_keys == {"PREFECT_API_KEY"}


def test_temporary_settings_does_not_mark_unset_as_set():
    settings = get_current_settings()
    set_keys = set(settings.dict(exclude_unset=True).keys())
    with temporary_settings() as new_settings:
        pass
    new_set_keys = set(new_settings.dict(exclude_unset=True).keys())
    assert new_set_keys == set_keys


def test_settings_copy_with_update():
    settings = get_current_settings()
    assert settings.value_of(PREFECT_TEST_MODE) is True

    with temporary_settings(restore_defaults={PREFECT_API_KEY}):
        new_settings = settings.copy_with_update(
            updates={PREFECT_LOGGING_LEVEL: "ERROR"},
            set_defaults={PREFECT_TEST_MODE: False, PREFECT_API_KEY: "TEST"},
        )
        assert (
            new_settings.value_of(PREFECT_TEST_MODE) is True
        ), "Not changed, existing value was not default"
        assert (
            new_settings.value_of(PREFECT_API_KEY) == "TEST"
        ), "Changed, existing value was default"
        assert new_settings.value_of(PREFECT_LOGGING_LEVEL) == "ERROR"


def test_settings_in_truthy_statements_use_value():
    if PREFECT_TEST_MODE:
        assert True, "Treated as truth"
    else:
        assert False, "Not treated as truth"

    with temporary_settings(updates={PREFECT_TEST_MODE: False}):
        if not PREFECT_TEST_MODE:
            assert True, "Treated as truth"
        else:
            assert False, "Not treated as truth"

    # Test with a non-boolean setting

    if PREFECT_LOGGING_LEVEL:
        assert True, "Treated as truth"
    else:
        assert False, "Not treated as truth"

    with temporary_settings(updates={PREFECT_LOGGING_LEVEL: ""}):
        if not PREFECT_LOGGING_LEVEL:
            assert True, "Treated as truth"
        else:
            assert False, "Not treated as truth"


def test_temporary_settings():
    assert PREFECT_TEST_MODE.value() is True
    with temporary_settings(updates={PREFECT_TEST_MODE: False}) as new_settings:
        assert (
            PREFECT_TEST_MODE.value_from(new_settings) is False
        ), "Yields the new settings"
        assert PREFECT_TEST_MODE.value() is False

    assert PREFECT_TEST_MODE.value() is True


def test_temporary_settings_can_restore_to_defaults_values():
    assert PREFECT_TEST_MODE.value() is True
    with temporary_settings(updates={PREFECT_LOGGING_LEVEL: "ERROR"}):
        with temporary_settings(restore_defaults={PREFECT_LOGGING_LEVEL}):
            assert PREFECT_LOGGING_LEVEL.value() == PREFECT_LOGGING_LEVEL.field.default


def test_temporary_settings_restores_on_error():
    assert PREFECT_TEST_MODE.value() is True

    with pytest.raises(ValueError):
        with temporary_settings(updates={PREFECT_TEST_MODE: False}):
            raise ValueError()

    assert os.environ["PREFECT_TEST_MODE"] == "1", "Does not alter os environ."
    assert PREFECT_TEST_MODE.value() is True


def test_refresh_settings(monkeypatch):
    assert PREFECT_TEST_MODE.value() is True

    monkeypatch.setenv("PREFECT_TEST_MODE", "0")
    new_settings = Settings()
    assert PREFECT_TEST_MODE.value_from(new_settings) is False


def test_nested_settings(monkeypatch):
    assert PREFECT_ORION_DATABASE_ECHO.value() is False

    monkeypatch.setenv("PREFECT_ORION_DATABASE_ECHO", "1")
    new_settings = Settings()
    assert PREFECT_ORION_DATABASE_ECHO.value_from(new_settings) is True


@pytest.mark.parametrize(
    "value,expected",
    [
        ("foo", ["foo"]),
        ("foo,bar", ["foo", "bar"]),
        ("foo, bar, foobar ", ["foo", "bar", "foobar"]),
    ],
)
def test_extra_loggers(value, expected):
    settings = Settings(PREFECT_LOGGING_EXTRA_LOGGERS=value)
    assert PREFECT_LOGGING_EXTRA_LOGGERS.value_from(settings) == expected


def test_prefect_home_expands_tilde_in_path():
    settings = Settings(PREFECT_HOME="~/test")
    assert PREFECT_HOME.value_from(settings) == Path("~/test").expanduser()


class TestProfiles:
    @pytest.fixture(autouse=True)
    def temporary_profiles_path(self, tmp_path):
        path = tmp_path / "profiles.toml"
        with temporary_settings(updates={PREFECT_PROFILES_PATH: path}):
            yield path

    def test_load_profiles_no_profiles_file(self):
        assert load_profiles()

    def test_load_profiles_missing_default(self, temporary_profiles_path):
        temporary_profiles_path.write_text(
            textwrap.dedent(
                """
                [profiles.foo]
                PREFECT_API_KEY = "bar"
                """
            )
        )
        assert load_profiles()["foo"].settings == {PREFECT_API_KEY: "bar"}
        assert isinstance(load_profiles()["default"].settings, dict)

    def test_load_profiles_with_default(self, temporary_profiles_path):
        temporary_profiles_path.write_text(
            textwrap.dedent(
                """
                [profiles.default]
                PREFECT_API_KEY = "foo"

                [profiles.bar]
                PREFECT_API_KEY = "bar"
                """
            )
        )
        assert load_profiles() == ProfilesCollection(
            profiles=[
                Profile(
                    name="default",
                    settings={PREFECT_API_KEY: "foo"},
                    source=temporary_profiles_path,
                ),
                Profile(
                    name="bar",
                    settings={PREFECT_API_KEY: "bar"},
                    source=temporary_profiles_path,
                ),
            ],
            active="default",
        )

    def test_write_profiles_does_not_include_default(self, temporary_profiles_path):
        """
        Including the default has a tendency to bake in settings the user may not want, and
        can prevent them from gaining new defaults.
        """
        save_profiles(ProfilesCollection(active=None, profiles=[]))
        assert "profiles.default" not in temporary_profiles_path.read_text()

    def test_write_profiles_additional_profiles(self, temporary_profiles_path):
        save_profiles(
            ProfilesCollection(
                profiles=[
                    Profile(
                        name="foo",
                        settings={PREFECT_API_KEY: 1},
                        source=temporary_profiles_path,
                    ),
                    Profile(
                        name="bar",
                        settings={PREFECT_API_KEY: 2},
                        source=temporary_profiles_path,
                    ),
                ],
                active=None,
            )
        )
        assert (
            temporary_profiles_path.read_text()
            == textwrap.dedent(
                """
                [profiles.foo]
                PREFECT_API_KEY = 1

                [profiles.bar]
                PREFECT_API_KEY = 2
                """
            ).lstrip()
        )

    def test_load_profile_default(self):
        assert load_profile("default") == {}

    def test_load_profile_missing(self):
        with pytest.raises(ValueError, match="Profile 'foo' not found."):
            load_profile("foo")

    def test_load_profile(self, temporary_profiles_path):
        temporary_profiles_path.write_text(
            textwrap.dedent(
                """
                [profiles.foo]
                PREFECT_API_KEY = "bar"
                PREFECT_DEBUG_MODE = 1
                """
            )
        )
        assert load_profile("foo") == {
            PREFECT_API_KEY: "bar",
            PREFECT_DEBUG_MODE: 1,
        }

    def test_load_profile_does_not_allow_nested_data(self, temporary_profiles_path):
        temporary_profiles_path.write_text(
            textwrap.dedent(
                """
                [profiles.foo]
                PREFECT_API_KEY = "bar"

                [profiles.foo.nested]
                """
            )
        )
        with pytest.raises(ValueError, match="Unknown setting.*'nested'"):
            load_profile("foo")

    def test_load_profile_with_invalid_key(self, temporary_profiles_path):
        temporary_profiles_path.write_text(
            textwrap.dedent(
                """
                [profiles.foo]
                test = "unknown-key"
                """
            )
        )
        with pytest.raises(ValueError, match="Unknown setting.*'test'"):
            load_profile("foo")

    def test_update_profile_adds_key(self, temporary_profiles_path):
        update_profile(name="test", PREFECT_API_URL="hello")
        assert load_profile("test") == {PREFECT_API_URL: "hello"}

    def test_update_profile_updates_key(self, temporary_profiles_path):
        update_profile(name="test", PREFECT_API_URL="hello")
        assert load_profile("test") == {PREFECT_API_URL: "hello"}
        update_profile(name="test", PREFECT_API_URL="goodbye")
        assert load_profile("test") == {PREFECT_API_URL: "goodbye"}

    def test_update_profile_removes_key(self, temporary_profiles_path):
        update_profile(name="test", PREFECT_API_URL="hello")
        assert load_profile("test") == {PREFECT_API_URL: "hello"}
        update_profile(name="test", PREFECT_API_URL=None)
        assert load_profile("test") == {}

    def test_update_profile_mixed_add_and_update(self, temporary_profiles_path):
        update_profile(name="test", PREFECT_API_URL="hello")
        assert load_profile("test") == {PREFECT_API_URL: "hello"}
        update_profile(
            name="test", PREFECT_API_URL="goodbye", PREFECT_LOGGING_LEVEL="DEBUG"
        )
        assert load_profile("test") == {
            PREFECT_API_URL: "goodbye",
            PREFECT_LOGGING_LEVEL: "DEBUG",
        }

    def test_update_profile_retains_existing_keys(self, temporary_profiles_path):
        update_profile(name="test", PREFECT_API_URL="hello")
        assert load_profile("test") == {PREFECT_API_URL: "hello"}
        update_profile(name="test", PREFECT_LOGGING_LEVEL="DEBUG")
        assert load_profile("test") == {
            PREFECT_API_URL: "hello",
            PREFECT_LOGGING_LEVEL: "DEBUG",
        }

    def test_update_profile_uses_current_profile_name(self, temporary_profiles_path):
        with prefect.context.ProfileContext(
            name="test", settings=get_current_settings()
        ):
            update_profile(PREFECT_API_URL="hello")

        assert load_profile("test") == {PREFECT_API_URL: "hello"}<|MERGE_RESOLUTION|>--- conflicted
+++ resolved
@@ -13,12 +13,11 @@
     PREFECT_HOME,
     PREFECT_LOGGING_EXTRA_LOGGERS,
     PREFECT_LOGGING_LEVEL,
+    PREFECT_ORION_API_HOST,
+    PREFECT_ORION_API_PORT,
     PREFECT_ORION_DATABASE_ECHO,
-<<<<<<< HEAD
+    PREFECT_ORION_UI_API_URL,
     PREFECT_PROFILES_PATH,
-=======
-    PREFECT_ORION_UI_API_URL,
->>>>>>> e86f99b9
     PREFECT_TEST_MODE,
     Profile,
     ProfilesCollection,
@@ -30,25 +29,21 @@
     temporary_settings,
     update_profile,
 )
-<<<<<<< HEAD
-=======
-from prefect.testing.utilities import temporary_settings
 
 
 class TestSetting_UI_API_URL:
     def test_ui_api_url_from_api_url(self):
-        with temporary_settings(PREFECT_API_URL="http://test/api"):
+        with temporary_settings({PREFECT_API_URL: "http://test/api"}):
             assert PREFECT_ORION_UI_API_URL.value() == "http://test/api"
 
     def test_ui_api_url_from_orion_host_and_port(self):
         with temporary_settings(
-            PREFECT_ORION_API_HOST="test", PREFECT_ORION_API_PORT="1111"
+            {PREFECT_ORION_API_HOST: "test", PREFECT_ORION_API_PORT: "1111"}
         ):
             assert PREFECT_ORION_UI_API_URL.value() == "http://test:1111/api"
 
     def test_ui_api_url_from_defaults(self):
         assert PREFECT_ORION_UI_API_URL.value() == "http://127.0.0.1:4200/api"
->>>>>>> e86f99b9
 
 
 def test_get_value_root_setting():
