site_name: Prefect 2.0
site_url: https://orion-docs.prefect.io
repo_url: https://github.com/PrefectHQ/prefect/tree/orion
edit_uri: ../../edit/orion/docs/
extra_css:
    - stylesheets/theme.css
    - stylesheets/admonitions.css
    - stylesheets/api_ref.css
    - stylesheets/rest_ref.css
    - stylesheets/syntax_highlights.css
    - stylesheets/termynal.css
    - stylesheets/extra.css
extra_javascript:
    - js/termynal.js
    - js/custom.js
markdown_extensions:
    - admonition
    - attr_list
    - codehilite
    - md_in_html
    - meta
    - pymdownx.highlight:
        use_pygments: true
    - pymdownx.superfences:
        custom_fences:
            - name: mermaid
              class: mermaid
              format: !!python/name:pymdownx.superfences.fence_code_format
    - pymdownx.tabbed
theme:
    name: material
    custom_dir: overrides
    favicon: img/favicon.ico
    features:
        - toc.integrate
        - navigation.tabs
        - navigation.tabs.sticky
        - navigation.instant
    font:
        text: Inter
        code: Source Code Pro
    icon:
        repo: fontawesome/brands/github
    logo: img/logos/prefect-2.0-logo-mark-white.png
    palette:
        primary: blue
        accent: blue
    custom_dir: docs/overrides
plugins:
    autorefs: {}
    mkdocstrings:
        custom_templates: docs/templates
        handlers:
            python:
                rendering:
                    show_root_heading: True
                    show_object_full_path: False
                    show_category_heading: False
                    show_bases: False
                    heading_level: 1
        watch:
            - src/prefect/
    render_swagger: {}
    search: {}
    gen-files:
        scripts:
            - docs/collections/generate_catalog.py
nav:
    - Home: index.md
    - 'Getting Started':
        - Overview: getting-started/overview.md
        - Installation: getting-started/installation.md
        - Tutorials:
            - tutorials/first-steps.md
            - tutorials/flow-task-config.md
            - tutorials/task-dependencies.md
            - tutorials/execution.md
            - tutorials/dask-ray-task-runners.md
            - tutorials/orion.md
            - tutorials/deployments.md
            - tutorials/virtual-environments.md
            - tutorials/docker-flow-runner.md
            - tutorials/kubernetes-flow-runner.md
            - tutorials/testing.md
    - Concepts:
        - Overview: concepts/overview.md
        - Flows: concepts/flows.md
        - Tasks: concepts/tasks.md
        - States: concepts/states.md
        - Task Runners: concepts/task-runners.md
        - Flow Runners: concepts/flow-runners.md
        - Deployments: concepts/deployments.md
        - Storage: concepts/storage.md
        - Blocks: concepts/blocks.md
        - Work Queues & Agents: concepts/work-queues.md
        - Schedules: concepts/schedules.md
        - Logging: concepts/logs.md
        - Database: concepts/database.md
<<<<<<< HEAD
=======
        - Storage: concepts/storage.md
        - File Systems: concepts/filesystems.md
>>>>>>> 98026f87
        - Settings: concepts/settings.md
    - Prefect UI & Prefect Cloud:
        - Overview: ui/overview.md
        - ui/dashboard.md
        - ui/flows-and-tasks.md
        - ui/deployments.md
        - ui/work-queues.md
        - Prefect Cloud:
            - Prefect Cloud Overview: ui/cloud.md
            - Prefect Cloud Quickstart: ui/cloud-getting-started.md
    - Collections:
        - Overview: collections/overview.md
        - Collections Catalog: collections/catalog.md
    - FAQ: faq.md
    - 'API Reference': 
        - Overview: api-ref/overview.md
        - Prefect Python API: 
            - 'prefect.agent': api-ref/prefect/agent.md
            - 'prefect.client': api-ref/prefect/client.md
            - 'prefect.context': api-ref/prefect/context.md
            - 'prefect.deployments': api-ref/prefect/deployments.md
            - 'prefect.engine': api-ref/prefect/engine.md
            - 'prefect.exceptions': api-ref/prefect/exceptions.md
            - 'prefect.filesystems': api-ref/prefect/filesystems.md
            - 'prefect.flow_runners': api-ref/prefect/flow-runners.md
            - 'prefect.flows': api-ref/prefect/flows.md
            - 'prefect.futures': api-ref/prefect/futures.md
            - 'prefect.logging': api-ref/prefect/logging.md
            - 'prefect.packaging': api-ref/prefect/packaging.md
            - 'prefect.serializers': api-ref/prefect/serializers.md
            - 'prefect.settings': api-ref/prefect/settings.md
            - 'prefect.states': api-ref/prefect/states.md
            - 'prefect.task_runners': api-ref/prefect/task-runners.md
            - 'prefect.tasks': api-ref/prefect/tasks.md
            - 'Blocks':
                - 'prefect.blocks.core': api-ref/prefect/blocks/core.md
                - 'prefect.blocks.storage': api-ref/prefect/blocks/storage.md
            - 'Command Line Interface':
                - 'prefect.cli.agent': api-ref/prefect/cli/agent.md
                - 'prefect.cli.cloud': api-ref/prefect/cli/cloud.md
                - 'prefect.cli.concurrency_limit': api-ref/prefect/cli/concurrency_limit.md
                - 'prefect.cli.config': api-ref/prefect/cli/config.md
                - 'prefect.cli.dev': api-ref/prefect/cli/dev.md
                - 'prefect.cli.profile': api-ref/prefect/cli/profile.md
                - 'prefect.cli.storage': api-ref/prefect/cli/storage.md
                - 'prefect.cli.work_queue': api-ref/prefect/cli/work_queue.md
                - 'prefect.cli.root': api-ref/prefect/cli/root.md
                - 'prefect.cli.deployment': api-ref/prefect/cli/deployment.md
                - 'prefect.cli.flow_run': api-ref/prefect/cli/flow_run.md
                - 'prefect.cli.orion': api-ref/prefect/cli/orion.md
            - 'Utilities':
                - 'prefect.utilities.asyncio': api-ref/prefect/utilities/asyncio.md
                - 'prefect.utilities.callables': api-ref/prefect/utilities/callables.md
                - 'prefect.utilities.collections': api-ref/prefect/utilities/collections.md
                - 'prefect.utilities.filesystem': api-ref/prefect/utilities/filesystem.md
                - 'prefect.utilities.hashing': api-ref/prefect/utilities/hashing.md
        - Orion Python API:
            - 'API':
                - 'orion.api.admin': api-ref/orion/api/admin.md
                - 'orion.api.dependencies': api-ref/orion/api/dependencies.md
                - 'orion.api.deployments': api-ref/orion/api/deployments.md
                - 'orion.api.flows': api-ref/orion/api/flows.md
                - 'orion.api.flow_runs': api-ref/orion/api/flow_runs.md
                - 'orion.api.flow_run_states': api-ref/orion/api/flow_run_states.md
                - 'orion.api.run_history': api-ref/orion/api/run_history.md
                - 'orion.api.saved_searches': api-ref/orion/api/saved_searches.md
                - 'orion.api.server': api-ref/orion/api/server.md
                - 'orion.api.task_runs': api-ref/orion/api/task_runs.md
                - 'orion.api.task_run_states': api-ref/orion/api/task_run_states.md
            - 'Models':
                - 'orion.models.flows': api-ref/orion/models/flows.md
                - 'orion.models.flow_runs': api-ref/orion/models/flow_runs.md
                - 'orion.models.flow_run_states': api-ref/orion/models/flow_run_states.md
                - 'orion.models.task_runs': api-ref/orion/models/task_runs.md
                - 'orion.models.task_run_states': api-ref/orion/models/task_run_states.md
                - 'orion.models.deployments': api-ref/orion/models/deployments.md
                - 'orion.models.saved_searches': api-ref/orion/models/saved_searches.md
            - 'Orchestration':
                - 'orion.orchestration.rules': api-ref/orion/orchestration/rules.md
                - 'orion.orchestration.policies': api-ref/orion/orchestration/policies.md
                - 'orion.orchestration.core_policy': api-ref/orion/orchestration/core_policy.md
                - 'orion.orchestration.global_policy': api-ref/orion/orchestration/global_policy.md
            - 'Schemas':
                - 'orion.schemas.actions': api-ref/orion/schemas/actions.md
                - 'orion.schemas.core': api-ref/orion/schemas/core.md
                - 'orion.schemas.data': api-ref/orion/schemas/data.md
                - 'orion.schemas.filters': api-ref/orion/schemas/filters.md
                - 'orion.schemas.responses': api-ref/orion/schemas/responses.md
                - 'orion.schemas.schedules': api-ref/orion/schemas/schedules.md
                - 'orion.schemas.sorting': api-ref/orion/schemas/sorting.md
                - 'orion.schemas.states': api-ref/orion/schemas/states.md
            - 'Services':
                - 'orion.services.late_runs': api-ref/orion/services/late_runs.md
                - 'orion.services.loop_service': api-ref/orion/services/loop_service.md
                - 'orion.services.scheduler': api-ref/orion/services/scheduler.md
            - 'Utilities':
                - 'orion.utilities.database': api-ref/orion/utilities/database.md
                - 'orion.utilities.functions': api-ref/orion/utilities/functions.md
                - 'orion.utilities.schemas': api-ref/orion/utilities/schemas.md
                - 'orion.utilities.server': api-ref/orion/utilities/server.md
        - Prefect REST API: api-ref/rest-api.md
    - Contributing: 
        - Overview: contributing/overview.md
        - Style: contributing/style.md
        - Troubleshooting: contributing/common-mistakes.md
        - Testing Flow Runners: contributing/testing-flow-runners.md

extra:
  analytics:
    provider: google
    property: G-3M31G9B0QJ<|MERGE_RESOLUTION|>--- conflicted
+++ resolved
@@ -96,11 +96,8 @@
         - Schedules: concepts/schedules.md
         - Logging: concepts/logs.md
         - Database: concepts/database.md
-<<<<<<< HEAD
-=======
         - Storage: concepts/storage.md
         - File Systems: concepts/filesystems.md
->>>>>>> 98026f87
         - Settings: concepts/settings.md
     - Prefect UI & Prefect Cloud:
         - Overview: ui/overview.md
