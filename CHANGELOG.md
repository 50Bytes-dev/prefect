# Changelog

## Unreleased <Badge text="beta" type="success"/>

These changes are available in the [master branch](https://github.com/PrefectHQ/prefect).

### Features

<<<<<<< HEAD
- Add new `UnionSchedule` for combining multiple schedules, allowing for complex schedule specifications - [#428](https://github.com/PrefectHQ/prefect/issues/428)
=======
- Allow for Cloud users to securely pull Docker images from private registries - [#1028](https://github.com/PrefectHQ/prefect/pull/1028)
>>>>>>> 6e6d99f9

### Enhancements

- Add `prefect_version` kwarg to `Docker` storage for controlling the version of prefect installed into your containers - [#1010](https://github.com/PrefectHQ/prefect/pull/1010)
- Warn users if their Docker storage base image uses a different python version than their local machine - [#999](https://github.com/PrefectHQ/prefect/issues/999)
- Add flow run id to k8s labels on Cloud Environment jobs / pods for easier filtering in deployment - [#1016](https://github.com/PrefectHQ/prefect/pull/1016)
- Allow for `SlackTask` to pull the Slack webhook URL from a custom named Secret - [#1023](https://github.com/PrefectHQ/prefect/pull/1023)

### Task Library

- Add task for creating new branches in a GitHub repository - [#1011](https://github.com/PrefectHQ/prefect/pull/1011) 
- Add tasks to create, delete, invoke, and list AWS Lambda functions [#1009](https://github.com/PrefectHQ/prefect/issues/1009)

### Fixes

- Ensure that state change handlers are called even when unexpected initialization errors occur - [#1015](https://github.com/PrefectHQ/prefect/pull/1015)

### Breaking Changes

 - None

### Contributors

- [Zach Angell](https://github.com/zangell44)

## 0.5.3 <Badge text="beta" type="success"/>

Released May 7, 2019

### Features

- Add new `Storage` and `Environment` specifications - [#936](https://github.com/PrefectHQ/prefect/pull/936), [#956](https://github.com/PrefectHQ/prefect/pull/956)

### Enhancements

- Flow now has optional `storage` keyword - [#936](https://github.com/PrefectHQ/prefect/pull/936)
- Flow `environment` argument now defaults to a `CloudEnvironment` - [#936](https://github.com/PrefectHQ/prefect/pull/936)
- `Queued` states accept `start_time` arguments - [#955](https://github.com/PrefectHQ/prefect/pull/955)
- Add new `Bytes` and `Memory` storage classes for local testing - [#956](https://github.com/PrefectHQ/prefect/pull/956), [#961](https://github.com/PrefectHQ/prefect/pull/961)
- Add new `LocalEnvironment` execution environment for local testing - [#957](https://github.com/PrefectHQ/prefect/pull/957)
- Add new `Aborted` state for Flow runs which are cancelled by users - [#959](https://github.com/PrefectHQ/prefect/issues/959)
- Added an `execute-cloud-flow` CLI command for working with cloud deployed flows - [#971](https://github.com/PrefectHQ/prefect/pull/971)
- Add new `flows.run_on_schedule` configuration option for affecting the behavior of `flow.run` - [#972](https://github.com/PrefectHQ/prefect/issues/972)
- Allow for Tasks with `manual_only` triggers to be root tasks - [#667](https://github.com/PrefectHQ/prefect/issues/667)
- Allow compression of serialized flows [#993](https://github.com/PrefectHQ/prefect/pull/993)
- Allow for serialization of user written result handlers - [#623](https://github.com/PrefectHQ/prefect/issues/623)
- Allow for state to be serialized in certain triggers and cache validators - [#949](https://github.com/PrefectHQ/prefect/issues/949)
- Add new `filename` keyword to `flow.visualize` for automatically saving visualizations - [#1001](https://github.com/PrefectHQ/prefect/issues/1001)
- Add new `LocalStorage` option for storing Flows locally - [#1006](https://github.com/PrefectHQ/prefect/pull/1006)

### Task Library

- None

### Fixes

- Fix Docker storage not pulling correct flow path - [#968](https://github.com/PrefectHQ/prefect/pull/968)
- Fix `run_flow` loading to decode properly by use cloudpickle - [#978](https://github.com/PrefectHQ/prefect/pull/978)
- Fix Docker storage for handling flow names with spaces and weird characters - [#969](https://github.com/PrefectHQ/prefect/pull/969)
- Fix non-deterministic issue with mapping in the DaskExecutor - [#943](https://github.com/PrefectHQ/prefect/issues/943)

### Breaking Changes

- Remove `flow.id` and `task.id` attributes - [#940](https://github.com/PrefectHQ/prefect/pull/940)
- Removed old WIP environments - [#936](https://github.com/PrefectHQ/prefect/pull/936)
  (_Note_: Changes from [#936](https://github.com/PrefectHQ/prefect/pull/936) regarding environments don't break any Prefect code because environments weren't used yet outside of Cloud.)
- Update `flow.deploy` and `client.deploy` to use `set_schedule_active` kwarg to match Cloud - [#991](https://github.com/PrefectHQ/prefect/pull/991)
- Removed `Flow.generate_local_task_ids()` - [#992](#https://github.com/PrefectHQ/prefect/pull/992)

### Contributors

- None

## 0.5.2 <Badge text="beta" type="success"/>

Released April 19, 2019

### Features

- Implement two new triggers that allow for specifying bounds on the number of failures or successes - [#933](https://github.com/PrefectHQ/prefect/issues/933)

### Enhancements

- `DaskExecutor(local_processes=True)` supports timeouts - [#886](https://github.com/PrefectHQ/prefect/issues/886)
- Calling `Secret.get()` from within a Flow context raises an informative error - [#927](https://github.com/PrefectHQ/prefect/issues/927)
- Add new keywords to `Task.set_upstream` and `Task.set_downstream` for handling keyed and mapped dependencies - [#823](https://github.com/PrefectHQ/prefect/issues/823)
- Downgrade default logging level to "INFO" from "DEBUG" - [#935](https://github.com/PrefectHQ/prefect/pull/935)
- Add start times to queued states - [#937](https://github.com/PrefectHQ/prefect/pull/937)
- Add `is_submitted` to states - [#944](https://github.com/PrefectHQ/prefect/pull/944)
- Introduce new `ClientFailed` state - [#938](https://github.com/PrefectHQ/prefect/issues/938)

### Task Library

- Add task for sending Slack notifications via Prefect Slack App - [#932](https://github.com/PrefectHQ/prefect/issues/932)

### Fixes

- Fix issue with timeouts behaving incorrectly with unpickleable objects - [#886](https://github.com/PrefectHQ/prefect/issues/886)
- Fix issue with Flow validation being performed even when eager validation was turned off - [#919](https://github.com/PrefectHQ/prefect/issues/919)
- Fix issue with downstream tasks with `all_failed` triggers running if an upstream Client call fails in Cloud - [#938](https://github.com/PrefectHQ/prefect/issues/938)

### Breaking Changes

- Remove `prefect make user config` from cli commands - [#904](https://github.com/PrefectHQ/prefect/issues/904)
- Change `set_schedule_active` keyword in Flow deployments to `set_schedule_inactive` to match Cloud - [#941](https://github.com/PrefectHQ/prefect/pull/941)

### Contributors

- None

## 0.5.1 <Badge text="beta" type="success"/>

Released April 4, 2019

### Features

- API reference documentation is now versioned - [#270](https://github.com/PrefectHQ/prefect/issues/270)
- Add `S3ResultHandler` for handling results to / from S3 buckets - [#879](https://github.com/PrefectHQ/prefect/pull/879)
- Add ability to use `Cached` states across flow runs in Cloud - [#885](https://github.com/PrefectHQ/prefect/pull/885)

### Enhancements

- Bump to latest version of `pytest` (4.3) - [#814](https://github.com/PrefectHQ/prefect/issues/814)
- `Client.deploy` accepts optional `build` kwarg for avoiding building Flow environment - [#876](https://github.com/PrefectHQ/prefect/pull/876)
- Bump `distributed` to 1.26.1 for enhanced security features - [#878](https://github.com/PrefectHQ/prefect/pull/878)
- Local secrets automatically attempt to load secrets as JSON - [#883](https://github.com/PrefectHQ/prefect/pull/883)
- Add task logger to context for easily creating custom logs during task runs - [#884](https://github.com/PrefectHQ/prefect/issues/884)

### Task Library

- Add `ParseRSSFeed` for parsing a remote RSS feed - [#856](https://github.com/PrefectHQ/prefect/pull/856)
- Add tasks for working with Docker containers and imaged - [#864](https://github.com/PrefectHQ/prefect/pull/864)
- Add task for creating a BigQuery table - [#895](https://github.com/PrefectHQ/prefect/pull/895)

### Fixes

- Only checkpoint tasks if running in cloud - [#839](https://github.com/PrefectHQ/prefect/pull/839), [#854](https://github.com/PrefectHQ/prefect/pull/854)
- Adjusted small flake8 issues for names, imports, and comparisons - [#849](https://github.com/PrefectHQ/prefect/pull/849)
- Fix bug preventing `flow.run` from properly using cached tasks - [#861](https://github.com/PrefectHQ/prefect/pull/861)
- Fix tempfile usage in `flow.visualize` so that it runs on Windows machines - [#858](https://github.com/PrefectHQ/prefect/issues/858)
- Fix issue caused by Python 3.5.2 bug for Python 3.5.2 compatibility - [#857](https://github.com/PrefectHQ/prefect/issues/857)
- Fix issue in which `GCSResultHandler` was not pickleable - [#879](https://github.com/PrefectHQ/prefect/pull/879)
- Fix issue with automatically converting callables and dicts to tasks - [#894](https://github.com/PrefectHQ/prefect/issues/894)

### Breaking Changes

- Change the call signature of `Dict` task from `run(**task_results)` to `run(keys, values)` - [#894](https://github.com/PrefectHQ/prefect/issues/894)

### Contributors

- [ColCarroll](https://github.com/ColCarroll)
- [dhirschfeld](https://github.com/dhirschfeld)
- [BasPH](https://github.com/BasPH)
- [Miloš Garunović](https://github.com/milosgarunovic)
- [Nash Taylor](https://github.com/ntaylorwss)

## 0.5.0 <Badge text="beta" type="success"/>

Released March 24, 2019

### Features

- Add `checkpoint` option for individual `Task`s, as well as a global `checkpoint` config setting for storing the results of Tasks using their result handlers - [#649](https://github.com/PrefectHQ/prefect/pull/649)
- Add `defaults_from_attrs` decorator to easily construct `Task`s whose attributes serve as defaults for `Task.run` - [#293](https://github.com/PrefectHQ/prefect/issues/293)
- Environments follow new hierarchy (PIN-3) - [#670](https://github.com/PrefectHQ/prefect/pull/670)
- Add `OneTimeSchedule` for one-time execution at a specified time - [#680](https://github.com/PrefectHQ/prefect/pull/680)
- `flow.run` is now a blocking call which will run the Flow, on its schedule, and execute full state-based execution (including retries) - [#690](https://github.com/PrefectHQ/prefect/issues/690)
- Pre-populate `prefect.context` with various formatted date strings during execution - [#704](https://github.com/PrefectHQ/prefect/pull/704)
- Add ability to overwrite task attributes such as "name" when calling tasks in the functional API - [#717](https://github.com/PrefectHQ/prefect/issues/717)
- Release Prefect Core under the Apache 2.0 license - [#762](https://github.com/PrefectHQ/prefect/pull/762)

### Enhancements

- Refactor all `State` objects to store fully hydrated `Result` objects which track information about how results should be handled - [#612](https://github.com/PrefectHQ/prefect/pull/612), [#616](https://github.com/PrefectHQ/prefect/pull/616)
- Add `google.cloud.storage` as an optional extra requirement so that the `GCSResultHandler` can be exposed better - [#626](https://github.com/PrefectHQ/prefect/pull/626)
- Add a `start_time` check for Scheduled flow runs, similar to the one for Task runs - [#605](https://github.com/PrefectHQ/prefect/issues/605)
- Project names can now be specified for deployments instead of IDs - [#633](https://github.com/PrefectHQ/prefect/pull/633)
- Add a `createProject` mutation function to the client - [#633](https://github.com/PrefectHQ/prefect/pull/633)
- Add timestamp to auto-generated API docs footer - [#639](https://github.com/PrefectHQ/prefect/pull/639)
- Refactor `Result` interface into `Result` and `SafeResult` - [#649](https://github.com/PrefectHQ/prefect/pull/649)
- The `manual_only` trigger will pass if `resume=True` is found in context, which indicates that a `Resume` state was passed - [#664](https://github.com/PrefectHQ/prefect/issues/664)
- Added DockerOnKubernetes environment (PIN-3) - [#670](https://github.com/PrefectHQ/prefect/pull/670)
- Added Prefect docker image (PIN-3) - [#670](https://github.com/PrefectHQ/prefect/pull/670)
- `defaults_from_attrs` now accepts a splatted list of arguments - [#676](https://github.com/PrefectHQ/prefect/issues/676)
- Add retry functionality to `flow.run(on_schedule=True)` for local execution - [#680](https://github.com/PrefectHQ/prefect/pull/680)
- Add `helper_fns` keyword to `ShellTask` for pre-populating helper functions to commands - [#681](https://github.com/PrefectHQ/prefect/pull/681)
- Convert a few DEBUG level logs to INFO level logs - [#682](https://github.com/PrefectHQ/prefect/issues/682)
- Added DaskOnKubernetes environment (PIN-3) - [#695](https://github.com/PrefectHQ/prefect/pull/695)
- Load `context` from Cloud when running flows - [#699](https://github.com/PrefectHQ/prefect/pull/699)
- Add `Queued` state - [#705](https://github.com/PrefectHQ/prefect/issues/705)
- `flow.serialize()` will always serialize its environment, regardless of `build` - [#696](https://github.com/PrefectHQ/prefect/issues/696)
- `flow.deploy()` now raises an informative error if your container cannot deserialize the Flow - [#711](https://github.com/PrefectHQ/prefect/issues/711)
- Add `_MetaState` as a parent class for states that modify other states - [#726](https://github.com/PrefectHQ/prefect/pull/726)
- Add `flow` keyword argument to `Task.set_upstream()` and `Task.set_downstream()` - [#749](https://github.com/PrefectHQ/prefect/pull/749)
- Add `is_retrying()` helper method to all `State` objects - [#753](https://github.com/PrefectHQ/prefect/pull/753)
- Allow for state handlers which return `None` - [#753](https://github.com/PrefectHQ/prefect/pull/753)
- Add daylight saving time support for `CronSchedule` - [#729](https://github.com/PrefectHQ/prefect/pull/729)
- Add `idempotency_key` and `context` arguments to `Client.create_flow_run` - [#757](https://github.com/PrefectHQ/prefect/issues/757)
- Make `EmailTask` more secure by pulling credentials from secrets - [#706](https://github.com/PrefectHQ/prefect/issues/706)

### Task Library

- Add `GCSUpload` and `GCSDownload` for uploading / retrieving string data to / from Google Cloud Storage - [#673](https://github.com/PrefectHQ/prefect/pull/673)
- Add `BigQueryTask` and `BigQueryInsertTask` for executing queries against BigQuery tables and inserting data - [#678](https://github.com/PrefectHQ/prefect/pull/678), [#685](https://github.com/PrefectHQ/prefect/pull/685)
- Add `FilterTask` for filtering out lists of results - [#637](https://github.com/PrefectHQ/prefect/issues/637)
- Add `S3Download` and `S3Upload` for interacting with data stored on AWS S3 - [#692](https://github.com/PrefectHQ/prefect/issues/692)
- Add `AirflowTask` and `AirflowTriggerDAG` tasks to the task library for running individual Airflow tasks / DAGs - [#735](https://github.com/PrefectHQ/prefect/issues/735)
- Add `OpenGitHubIssue` and `CreateGitHubPR` tasks for interacting with GitHub repositories - [#771](https://github.com/PrefectHQ/prefect/pull/771)
- Add Kubernetes tasks for deployments, jobs, pods, and services - [#779](https://github.com/PrefectHQ/prefect/pull/779)
- Add Airtable tasks - [#803](https://github.com/PrefectHQ/prefect/pull/803)
- Add Twitter tasks - [#803](https://github.com/PrefectHQ/prefect/pull/803)
- Add `GetRepoInfo` for pulling GitHub repository information - [#816](https://github.com/PrefectHQ/prefect/pull/816)

### Fixes

- Fix edge case in doc generation in which some `Exception`s' call signature could not be inspected - [#513](https://github.com/PrefectHQ/prefect/issues/513)
- Fix bug in which exceptions raised within flow runner state handlers could not be sent to Cloud - [#628](https://github.com/PrefectHQ/prefect/pull/628)
- Fix issue wherein heartbeats were not being called on a fixed interval - [#669](https://github.com/PrefectHQ/prefect/pull/669)
- Fix issue wherein code blocks inside of method docs couldn't use `**kwargs` - [#658](https://github.com/PrefectHQ/prefect/issues/658)
- Fix bug in which Prefect-generated Keys for S3 buckets were not properly converted to strings - [#698](https://github.com/PrefectHQ/prefect/pull/698)
- Fix next line after Docker Environment push/pull from overwriting progress bar - [#702](https://github.com/PrefectHQ/prefect/pull/702)
- Fix issue with `JinjaTemplate` not being pickleable - [#710](https://github.com/PrefectHQ/prefect/pull/710)
- Fix issue with creating secrets from JSON documents using the Core Client - [#715](https://github.com/PrefectHQ/prefect/pull/715)
- Fix issue with deserialization of JSON secrets unnecessarily calling `json.loads` - [#716](https://github.com/PrefectHQ/prefect/pull/716)
- Fix issue where `IntervalSchedules` didn't respect daylight saving time after serialization - [#729](https://github.com/PrefectHQ/prefect/pull/729)

### Breaking Changes

- Remove the `BokehRunner` and associated webapp - [#609](https://github.com/PrefectHQ/prefect/issues/609)
- Rename `ResultHandler` methods from `serialize` / `deserialize` to `write` / `read` - [#612](https://github.com/PrefectHQ/prefect/pull/612)
- Refactor all `State` objects to store fully hydrated `Result` objects which track information about how results should be handled - [#612](https://github.com/PrefectHQ/prefect/pull/612), [#616](https://github.com/PrefectHQ/prefect/pull/616)
- `Client.create_flow_run` now returns a string instead of a `GraphQLResult` object to match the API of `deploy` - [#630](https://github.com/PrefectHQ/prefect/pull/630)
- `flow.deploy` and `client.deploy` require a `project_name` instead of an ID - [#633](https://github.com/PrefectHQ/prefect/pull/633)
- Upstream state results now take precedence for task inputs over `cached_inputs` - [#591](https://github.com/PrefectHQ/prefect/issues/591)
- Rename `Match` task (used inside control flow) to `CompareValue` - [#638](https://github.com/PrefectHQ/prefect/pull/638)
- `Client.graphql()` now returns a response with up to two keys (`data` and `errors`). Previously the `data` key was automatically selected - [#642](https://github.com/PrefectHQ/prefect/pull/642)
- `ContainerEnvironment` was changed to `DockerEnvironment` - [#670](https://github.com/PrefectHQ/prefect/pull/670)
- The environment `from_file` was moved to `utilities.environments` - [#670](https://github.com/PrefectHQ/prefect/pull/670)
- Removed `start_tasks` argument from `FlowRunner.run()` and `check_upstream` argument from `TaskRunner.run()` - [#672](https://github.com/PrefectHQ/prefect/pull/672)
- Remove support for Python 3.4 - [#671](https://github.com/PrefectHQ/prefect/issues/671)
- `flow.run` is now a blocking call which will run the Flow, on its schedule, and execute full state-based execution (including retries) - [#690](https://github.com/PrefectHQ/prefect/issues/690)
- Remove `make_return_failed_handler` as `flow.run` now returns all task states - [#693](https://github.com/PrefectHQ/prefect/pull/693)
- Refactor Airflow migration tools into a single `AirflowTask` in the task library for running individual Airflow tasks - [#735](https://github.com/PrefectHQ/prefect/issues/735)
- `name` is now required on all Flow objects - [#732](https://github.com/PrefectHQ/prefect/pull/732)
- Separate installation "extras" packages into multiple, smaller extras - [#739](https://github.com/PrefectHQ/prefect/issues/739)
- `Flow.parameters()` always returns a set of parameters - [#756](https://github.com/PrefectHQ/prefect/pull/756)

## 0.4.1 <Badge text="beta" type="success"/>

Released January 31, 2019

### Features

- Add ability to run scheduled flows locally via `on_schedule` kwarg in `flow.run()` - [#519](https://github.com/PrefectHQ/prefect/issues/519)
- Allow tasks to specify their own result handlers, ensure inputs and outputs are stored only when necessary, and ensure no raw data is sent to the database - [#587](https://github.com/PrefectHQ/prefect/pull/587)

### Enhancements

- Allow for building `ContainerEnvironment`s locally without pushing to registry - [#514](https://github.com/PrefectHQ/prefect/issues/514)
- Make mapping more robust when running children tasks multiple times - [#541](https://github.com/PrefectHQ/prefect/pull/541)
- Always prefer `cached_inputs` over upstream states, if available - [#546](https://github.com/PrefectHQ/prefect/pull/546)
- Add hooks to `FlowRunner.initialize_run()` for manipulating task states and contexts - [#548](https://github.com/PrefectHQ/prefect/pull/548)
- Improve state-loading strategy for Prefect Cloud - [#555](https://github.com/PrefectHQ/prefect/issues/555)
- Introduce `on_failure` kwarg to Tasks and Flows for user-friendly failure callbacks - [#551](https://github.com/PrefectHQ/prefect/issues/551)
- Include `scheduled_start_time` in context for Flow runs - [#524](https://github.com/PrefectHQ/prefect/issues/524)
- Add GitHub PR template - [#542](https://github.com/PrefectHQ/prefect/pull/542)
- Allow flows to be deployed to Prefect Cloud without a project id - [#571](https://github.com/PrefectHQ/prefect/pull/571)
- Introduce serialization schemas for ResultHandlers - [#572](https://github.com/PrefectHQ/prefect/issues/572)
- Add new `metadata` attribute to States for managing user-generated results - [#573](https://github.com/PrefectHQ/prefect/issues/573)
- Add new 'JSONResultHandler' for serializing small bits of data without external storage - [#576](https://github.com/PrefectHQ/prefect/issues/576)
- Use `JSONResultHandler` for all Parameter caching - [#590](https://github.com/PrefectHQ/prefect/pull/590)

### Fixes

- Fixed `flow.deploy()` attempting to access a nonexistent string attribute - [#503](https://github.com/PrefectHQ/prefect/pull/503)
- Ensure all logs make it to the logger service in deployment - [#508](https://github.com/PrefectHQ/prefect/issues/508), [#552](https://github.com/PrefectHQ/prefect/issues/552)
- Fix a situation where `Paused` tasks would be treated as `Pending` and run - [#535](https://github.com/PrefectHQ/prefect/pull/535)
- Ensure errors raised in state handlers are trapped appropriately in Cloud Runners - [#554](https://github.com/PrefectHQ/prefect/pull/554)
- Ensure unexpected errors raised in FlowRunners are robustly handled - [#568](https://github.com/PrefectHQ/prefect/pull/568)
- Fixed non-deterministic errors in mapping caused by clients resolving futures of other clients - [#569](https://github.com/PrefectHQ/prefect/pull/569)
- Older versions of Prefect will now ignore fields added by newer versions when deserializing objects - [#583](https://github.com/PrefectHQ/prefect/pull/583)
- Result handler failures now result in clear task run failures - [#575](https://github.com/PrefectHQ/prefect/issues/575)
- Fix issue deserializing old states with empty metadata - [#590](https://github.com/PrefectHQ/prefect/pull/590)
- Fix issue serializing `cached_inputs` - [#594](https://github.com/PrefectHQ/prefect/pull/594)

### Breaking Changes

- Move `prefect.client.result_handlers` to `prefect.engine.result_handlers` - [#512](https://github.com/PrefectHQ/prefect/pull/512)
- Removed `inputs` kwarg from `TaskRunner.run()` - [#546](https://github.com/PrefectHQ/prefect/pull/546)
- Moves the `start_task_ids` argument from `FlowRunner.run()` to `Environment.run()` - [#544](https://github.com/PrefectHQ/prefect/issues/544), [#545](https://github.com/PrefectHQ/prefect/pull/545)
- Convert `timeout` kwarg from `timedelta` to `integer` - [#540](https://github.com/PrefectHQ/prefect/issues/540)
- Remove `timeout` kwarg from `executor.wait` - [#569](https://github.com/PrefectHQ/prefect/pull/569)
- Serialization of States will _ignore_ any result data that hasn't been processed - [#581](https://github.com/PrefectHQ/prefect/pull/581)
- Removes `VersionedSchema` in favor of implicit versioning: serializers will ignore unknown fields and the `create_object` method is responsible for recreating missing ones - [#583](https://github.com/PrefectHQ/prefect/pull/583)
- Convert and rename `CachedState` to a successful state named `Cached`, and also remove the superfluous `cached_result` attribute - [#586](https://github.com/PrefectHQ/prefect/issues/586)

## 0.4.0 <Badge text="beta" type="success"/>

Released January 8, 2019

### Features

- Add support for Prefect Cloud - [#374](https://github.com/PrefectHQ/prefect/pull/374), [#406](https://github.com/PrefectHQ/prefect/pull/406), [#473](https://github.com/PrefectHQ/prefect/pull/473), [#491](https://github.com/PrefectHQ/prefect/pull/491)
- Add versioned serialization schemas for `Flow`, `Task`, `Parameter`, `Edge`, `State`, `Schedule`, and `Environment` objects - [#310](https://github.com/PrefectHQ/prefect/pull/310), [#318](https://github.com/PrefectHQ/prefect/pull/318), [#319](https://github.com/PrefectHQ/prefect/pull/319), [#340](https://github.com/PrefectHQ/prefect/pull/340)
- Add ability to provide `ResultHandler`s for storing private result data - [#391](https://github.com/PrefectHQ/prefect/pull/391), [#394](https://github.com/PrefectHQ/prefect/pull/394), [#430](https://github.com/PrefectHQ/prefect/pull/430/)
- Support depth-first execution of mapped tasks and tracking of both the static "parent" and dynamic "children" via `Mapped` states - [#485](https://github.com/PrefectHQ/prefect/pull/485)

### Enhancements

- Add new `TimedOut` state for task execution timeouts - [#255](https://github.com/PrefectHQ/prefect/issues/255)
- Use timezone-aware dates throughout Prefect - [#325](https://github.com/PrefectHQ/prefect/pull/325)
- Add `description` and `tags` arguments to `Parameters` - [#318](https://github.com/PrefectHQ/prefect/pull/318)
- Allow edge `key` checks to be skipped in order to create "dummy" flows from metadata - [#319](https://github.com/PrefectHQ/prefect/pull/319)
- Add new `names_only` keyword to `flow.parameters` - [#337](https://github.com/PrefectHQ/prefect/pull/337)
- Add utility for building GraphQL queries and simple schemas from Python objects - [#342](https://github.com/PrefectHQ/prefect/pull/342)
- Add links to downloadable Jupyter notebooks for all tutorials - [#212](https://github.com/PrefectHQ/prefect/issues/212)
- Add `to_dict` convenience method for `DotDict` class - [#341](https://github.com/PrefectHQ/prefect/issues/341)
- Refactor requirements to a custom `ini` file specification - [#347](https://github.com/PrefectHQ/prefect/pull/347)
- Refactor API documentation specification to `toml` file - [#361](https://github.com/PrefectHQ/prefect/pull/361)
- Add new SQLite tasks for basic SQL scripting and querying - [#291](https://github.com/PrefectHQ/prefect/issues/291)
- Executors now pass `map_index` into the `TaskRunner`s - [#373](https://github.com/PrefectHQ/prefect/pull/373)
- All schedules support `start_date` and `end_date` parameters - [#375](https://github.com/PrefectHQ/prefect/pull/375)
- Add `DateTime` marshmallow field for timezone-aware serialization - [#378](https://github.com/PrefectHQ/prefect/pull/378)
- Adds ability to put variables into context via the config - [#381](https://github.com/PrefectHQ/prefect/issues/381)
- Adds new `client.deploy` method for adding new flows to the Prefect Cloud - [#388](https://github.com/PrefectHQ/prefect/issues/388)
- Add `id` attribute to `Task` class - [#416](https://github.com/PrefectHQ/prefect/issues/416)
- Add new `Resume` state for resuming from `Paused` tasks - [#435](https://github.com/PrefectHQ/prefect/issues/435)
- Add support for heartbeats - [#436](https://github.com/PrefectHQ/prefect/issues/436)
- Add new `Submitted` state for signaling that `Scheduled` tasks have been handled - [#445](https://github.com/PrefectHQ/prefect/issues/445)
- Add ability to add custom environment variables and copy local files into `ContainerEnvironment`s - [#453](https://github.com/PrefectHQ/prefect/issues/453)
- Add `set_secret` method to Client for creating and setting the values of user secrets - [#452](https://github.com/PrefectHQ/prefect/issues/452)
- Refactor runners into `CloudTaskRunner` and `CloudFlowRunner` classes - [#431](https://github.com/PrefectHQ/prefect/issues/431)
- Added functions for loading default `engine` classes from config - [#477](https://github.com/PrefectHQ/prefect/pull/477)

### Fixes

- Fixed issue with `GraphQLResult` reprs - [#374](https://github.com/PrefectHQ/prefect/pull/374)
- `CronSchedule` produces expected results across daylight savings time transitions - [#375](https://github.com/PrefectHQ/prefect/pull/375)
- `utilities.serialization.Nested` properly respects `marshmallow.missing` values - [#398](https://github.com/PrefectHQ/prefect/pull/398)
- Fixed issue in capturing unexpected mapping errors during task runs - [#409](https://github.com/PrefectHQ/prefect/pull/409)
- Fixed issue in `flow.visualize()` so that mapped flow states can be passed and colored - [#387](https://github.com/PrefectHQ/prefect/issues/387)
- Fixed issue where `IntervalSchedule` was serialized at "second" resolution, not lower - [#427](https://github.com/PrefectHQ/prefect/pull/427)
- Fixed issue where `SKIP` signals were preventing multiple layers of mapping - [#455](https://github.com/PrefectHQ/prefect/issues/455)
- Fixed issue with multi-layer mapping in `flow.visualize()` - [#454](https://github.com/PrefectHQ/prefect/issues/454)
- Fixed issue where Prefect Cloud `cached_inputs` weren't being used locally - [#434](https://github.com/PrefectHQ/prefect/issues/434)
- Fixed issue where `Config.set_nested` would have an error if the provided key was nested deeper than an existing terminal key - [#479](https://github.com/PrefectHQ/prefect/pull/479)
- Fixed issue where `state_handlers` were not called for certain signals - [#494](https://github.com/PrefectHQ/prefect/pull/494)

### Breaking Changes

- Remove `NoSchedule` and `DateSchedule` schedule classes - [#324](https://github.com/PrefectHQ/prefect/pull/324)
- Change `serialize()` method to use schemas rather than custom dict - [#318](https://github.com/PrefectHQ/prefect/pull/318)
- Remove `timestamp` property from `State` classes - [#305](https://github.com/PrefectHQ/prefect/pull/305)
- Remove the custom JSON encoder library at `prefect.utilities.json` - [#336](https://github.com/PrefectHQ/prefect/pull/336)
- `flow.parameters` now returns a set of parameters instead of a dictionary - [#337](https://github.com/PrefectHQ/prefect/pull/337)
- Renamed `to_dotdict` -> `as_nested_dict` - [#339](https://github.com/PrefectHQ/prefect/pull/339)
- Moved `prefect.utilities.collections.GraphQLResult` to `prefect.utilities.graphql.GraphQLResult` - [#371](https://github.com/PrefectHQ/prefect/pull/371)
- `SynchronousExecutor` now does _not_ do depth first execution for mapped tasks - [#373](https://github.com/PrefectHQ/prefect/pull/373)
- Renamed `prefect.utilities.serialization.JSONField` -> `JSONCompatible`, removed its `max_size` feature, and no longer automatically serialize payloads as strings - [#376](https://github.com/PrefectHQ/prefect/pull/376)
- Renamed `prefect.utilities.serialization.NestedField` -> `Nested` - [#376](https://github.com/PrefectHQ/prefect/pull/376)
- Renamed `prefect.utilities.serialization.NestedField.dump_fn` -> `NestedField.value_selection_fn` for clarity - [#377](https://github.com/PrefectHQ/prefect/pull/377)
- Local secrets are now pulled from `secrets` in context instead of `_secrets` - [#382](https://github.com/PrefectHQ/prefect/pull/382)
- Remove Task and Flow descriptions, Flow project & version attributes - [#383](https://github.com/PrefectHQ/prefect/issues/383)
- Changed `Schedule` parameter from `on_or_after` to `after` - [#396](https://github.com/PrefectHQ/prefect/issues/396)
- Environments are immutable and return `dict` keys instead of `str`; some arguments for `ContainerEnvironment` are removed - [#398](https://github.com/PrefectHQ/prefect/pull/398)
- `environment.run()` and `environment.build()`; removed the `flows` CLI and replaced it with a top-level CLI command, `prefect run` - [#400](https://github.com/PrefectHQ/prefect/pull/400)
- The `set_temporary_config` utility now accepts a single dict of multiple config values, instead of just a key/value pair, and is located in `utilities.configuration` - [#401](https://github.com/PrefectHQ/prefect/pull/401)
- Bump `click` requirement to 7.0, which changes underscores to hyphens at CLI - [#409](https://github.com/PrefectHQ/prefect/pull/409)
- `IntervalSchedule` rejects intervals of less than one minute - [#427](https://github.com/PrefectHQ/prefect/pull/427)
- `FlowRunner` returns a `Running` state, not a `Pending` state, when flows do not finish - [#433](https://github.com/PrefectHQ/prefect/pull/433)
- Remove the `task_contexts` argument from `FlowRunner.run()` - [#440](https://github.com/PrefectHQ/prefect/pull/440)
- Remove the leading underscore from Prefect-set context keys - [#446](https://github.com/PrefectHQ/prefect/pull/446)
- Removed throttling tasks within the local cluster - [#470](https://github.com/PrefectHQ/prefect/pull/470)
- Even `start_tasks` will not run before their state's `start_time` (if the state is `Scheduled`) - [#474](https://github.com/PrefectHQ/prefect/pull/474)
- `DaskExecutor`'s "processes" keyword argument was renamed "local_processes" - [#477](https://github.com/PrefectHQ/prefect/pull/477)
- Removed the `mapped` and `map_index` kwargs from `TaskRunner.run()`. These values are now inferred automatically - [#485](https://github.com/PrefectHQ/prefect/pull/485)
- The `upstream_states` dictionary used by the Runners only includes `State` values, not lists of `States`. The use case that required lists of `States` is now covered by the `Mapped` state. - [#485](https://github.com/PrefectHQ/prefect/pull/485)

## 0.3.3 <Badge text="alpha" type="warn"/>

Released October 30, 2018

### Features

- Refactor `FlowRunner` and `TaskRunner` into a modular `Runner` pipelines - [#260](https://github.com/PrefectHQ/prefect/pull/260), [#267](https://github.com/PrefectHQ/prefect/pull/267)
- Add configurable `state_handlers` for `FlowRunners`, `Flows`, `TaskRunners`, and `Tasks` - [#264](https://github.com/PrefectHQ/prefect/pull/264), [#267](https://github.com/PrefectHQ/prefect/pull/267)
- Add gmail and slack notification state handlers w/ tutorial - [#274](https://github.com/PrefectHQ/prefect/pull/274), [#294](https://github.com/PrefectHQ/prefect/pull/294)

### Enhancements

- Add a new method `flow.get_tasks()` for easily filtering flow tasks by attribute - [#242](https://github.com/PrefectHQ/prefect/pull/242)
- Add new `JinjaTemplate` for easily rendering jinja templates - [#200](https://github.com/PrefectHQ/prefect/issues/200)
- Add new `PAUSE` signal for halting task execution - [#246](https://github.com/PrefectHQ/prefect/pull/246)
- Add new `Paused` state corresponding to `PAUSE` signal, and new `pause_task` utility - [#251](https://github.com/PrefectHQ/prefect/issues/251)
- Add ability to timeout task execution for all executors except `DaskExecutor(processes=True)` - [#240](https://github.com/PrefectHQ/prefect/issues/240)
- Add explicit unit test to check Black formatting (Python 3.6+) - [#261](https://github.com/PrefectHQ/prefect/pull/261)
- Add ability to set local secrets in user config file - [#231](https://github.com/PrefectHQ/prefect/issues/231), [#274](https://github.com/PrefectHQ/prefect/pull/274)
- Add `is_skipped()` and `is_scheduled()` methods for `State` objects - [#266](https://github.com/PrefectHQ/prefect/pull/266), [#278](https://github.com/PrefectHQ/prefect/pull/278)
- Adds `now()` as a default `start_time` for `Scheduled` states - [#278](https://github.com/PrefectHQ/prefect/pull/278)
- `Signal` classes now pass arguments to underlying `State` objects - [#279](https://github.com/PrefectHQ/prefect/pull/279)
- Run counts are tracked via `Retrying` states - [#281](https://github.com/PrefectHQ/prefect/pull/281)

### Fixes

- Flow consistently raises if passed a parameter that doesn't exist - [#149](https://github.com/PrefectHQ/prefect/issues/149)

### Breaking Changes

- Renamed `scheduled_time` -> `start_time` in `Scheduled` state objects - [#278](https://github.com/PrefectHQ/prefect/pull/278)
- `TaskRunner.check_for_retry` no longer checks for `Retry` states without `start_time` set - [#278](https://github.com/PrefectHQ/prefect/pull/278)
- Swapped the position of `result` and `message` attributes in State initializations, and started storing caught exceptions as results - [#283](https://github.com/PrefectHQ/prefect/issues/283)

## 0.3.2 <Badge text="alpha" type="warn"/>

Released October 2, 2018

### Features

- Local parallelism with `DaskExecutor` - [#151](https://github.com/PrefectHQ/prefect/issues/151), [#186](https://github.com/PrefectHQ/prefect/issues/186)
- Resource throttling based on `tags` - [#158](https://github.com/PrefectHQ/prefect/issues/158), [#186](https://github.com/PrefectHQ/prefect/issues/186)
- `Task.map` for mapping tasks - [#186](https://github.com/PrefectHQ/prefect/issues/186)
- Added `AirFlow` utility for importing Airflow DAGs as Prefect Flows - [#232](https://github.com/PrefectHQ/prefect/pull/232)

### Enhancements

- Use Netlify to deploy docs - [#156](https://github.com/prefecthq/prefect/issues/156)
- Add changelog - [#153](https://github.com/prefecthq/prefect/issues/153)
- Add `ShellTask` - [#150](https://github.com/prefecthq/prefect/issues/150)
- Base `Task` class can now be run as a dummy task - [#191](https://github.com/PrefectHQ/prefect/pull/191)
- New `return_failed` keyword to `flow.run()` for returning failed tasks - [#205](https://github.com/PrefectHQ/prefect/pull/205)
- some minor changes to `flow.visualize()` for visualizing mapped tasks and coloring nodes by state - [#202](https://github.com/PrefectHQ/prefect/issues/202)
- Added new `flow.replace()` method for swapping out tasks within flows - [#230](https://github.com/PrefectHQ/prefect/pull/230)
- Add `debug` kwarg to `DaskExecutor` for optionally silencing dask logs - [#209](https://github.com/PrefectHQ/prefect/issues/209)
- Update `BokehRunner` for visualizing mapped tasks - [#220](https://github.com/PrefectHQ/prefect/issues/220)
- Env var configuration settings are typed - [#204](https://github.com/PrefectHQ/prefect/pull/204)
- Implement `map` functionality for the `LocalExecutor` - [#233](https://github.com/PrefectHQ/prefect/issues/233)

### Fixes

- Fix issue with Versioneer not picking up git tags - [#146](https://github.com/prefecthq/prefect/issues/146)
- `DotDicts` can have non-string keys - [#193](https://github.com/prefecthq/prefect/issues/193)
- Fix unexpected behavior in assigning tags using contextmanagers - [#190](https://github.com/PrefectHQ/prefect/issues/190)
- Fix bug in initialization of Flows with only `edges` - [#225](https://github.com/PrefectHQ/prefect/pull/225)
- Remove "bottleneck" when creating pipelines of mapped tasks - [#224](https://github.com/PrefectHQ/prefect/pull/224)

### Breaking Changes

- Runner refactor - [#221](https://github.com/PrefectHQ/prefect/pull/221)
- Cleaned up signatures of `TaskRunner` methods - [#171](https://github.com/prefecthq/prefect/issues/171)
- Locally, Python 3.4 users can not run the more advanced parallel executors (`DaskExecutor`) [#186](https://github.com/PrefectHQ/prefect/issues/186)

## 0.3.1 <Badge text="alpha" type="warn"/>

Released September 6, 2018

### Features

- Support for user configuration files - [#195](https://github.com/PrefectHQ/prefect/pull/195)

### Enhancements

- None

### Fixes

- Let DotDicts accept non-string keys - [#193](https://github.com/PrefectHQ/prefect/pull/193), [#194](https://github.com/PrefectHQ/prefect/pull/194)

### Breaking Changes

- None

## 0.3.0 <Badge text="alpha" type="warn"/>

Released August 20, 2018

### Features

- BokehRunner - [#104](https://github.com/prefecthq/prefect/issues/104), [#128](https://github.com/prefecthq/prefect/issues/128)
- Control flow: `ifelse`, `switch`, and `merge` - [#92](https://github.com/prefecthq/prefect/issues/92)
- Set state from `reference_tasks` - [#95](https://github.com/prefecthq/prefect/issues/95), [#137](https://github.com/prefecthq/prefect/issues/137)
- Add flow `Registry` - [#90](https://github.com/prefecthq/prefect/issues/90)
- Output caching with various `cache_validators` - [#84](https://github.com/prefecthq/prefect/issues/84), [#107](https://github.com/prefecthq/prefect/issues/107)
- Dask executor - [#82](https://github.com/prefecthq/prefect/issues/82), [#86](https://github.com/prefecthq/prefect/issues/86)
- Automatic input caching for retries, manual-only triggers - [#78](https://github.com/prefecthq/prefect/issues/78)
- Functional API for `Flow` definition
- `State` classes
- `Signals` to transmit `State`

### Enhancements

- Add custom syntax highlighting to docs - [#141](https://github.com/prefecthq/prefect/issues/141)
- Add `bind()` method for tasks to call without copying - [#132](https://github.com/prefecthq/prefect/issues/132)
- Cache expensive flow graph methods - [#125](https://github.com/prefecthq/prefect/issues/125)
- Docker environments - [#71](https://github.com/prefecthq/prefect/issues/71)
- Automatic versioning via Versioneer - [#70](https://github.com/prefecthq/prefect/issues/70)
- `TriggerFail` state - [#67](https://github.com/prefecthq/prefect/issues/67)
- State classes - [#59](https://github.com/prefecthq/prefect/issues/59)

### Fixes

- None

### Breaking Changes

- None<|MERGE_RESOLUTION|>--- conflicted
+++ resolved
@@ -6,11 +6,8 @@
 
 ### Features
 
-<<<<<<< HEAD
 - Add new `UnionSchedule` for combining multiple schedules, allowing for complex schedule specifications - [#428](https://github.com/PrefectHQ/prefect/issues/428)
-=======
 - Allow for Cloud users to securely pull Docker images from private registries - [#1028](https://github.com/PrefectHQ/prefect/pull/1028)
->>>>>>> 6e6d99f9
 
 ### Enhancements
 
